{
    "license": [
        "Copyright 2014 iNuron NV",
        "",
        "Licensed under the Open vStorage Modified Apache License (the \"License\");",
        "you may not use this file except in compliance with the License.",
        "You may obtain a copy of the License at",
        "",
        "    http://www.openvstorage.org/license",
        "",
        "Unless required by applicable law or agreed to in writing, software",
        "distributed under the License is distributed on an \"AS IS\" BASIS,",
        "WITHOUT WARRANTIES OR CONDITIONS OF ANY KIND, either express or implied.",
        "See the License for the specific language governing permissions and",
        "limitations under the License."
    ],
    "releasename": "Eugene",
    "generic": {
        "states": {
            "storagerouter": {
                "ok": "OK",
                "warning": "Warning",
                "failure": "Failure",
                "undefined": "Unknown",
                "unknown": "Unknown"
            },
            "dtl": {
                "ok_standalone": "Healthy (standalone)",
                "ok_sync": "Healthy (sync)",
                "catch_up": "Rebuilding",
                "degraded": "Degraded",
                "unknown": "Unknown",
                "undefined": "Unknown",
                "null": "Unknown"
            },
            "backend": {
                "new": "New",
                "installing": "Installing",
                "running": "Running",
                "stopped": "Stopped",
                "failure": "Failure",
                "unknown": "Unknown"
            },
            "disk": {
                "ok": "OK",
                "missing": "Missing",
                "failure": "Failure",
                "raw": "Raw disk"
            }
        },
        "messages": {
            "savesuccessfully": "__what__ saved successfully.",
            "errorwhile": "An error occurred while __what__.",
            "errorwhile_error": "An error occurred while __what__: __error__",
            "notrunningrequired": "vMachine should be halted."
        },
        "hypervisors": {
            "VMWARE": "VMware",
            "HYPERV": "HyperV",
            "XEN": "Xen",
            "KVM": "KVM"
        },
        "backendtypes": {
            "s3": "S3",
            "amazon_s3": "S3 compatible",
            "ceph_s3": "Ceph S3",
            "swift_s3": "Swift S3",
            "local": "Local FS",
            "distributed": "Distributed FS",
            "alba": "Open vStorage Backend"
        },
        "mgmtcentertypes": {
            "VCENTER": "VMware vCenter",
            "OPENSTACK": "OpenStack Controller Node"
        },
        "granttypes": {
            "PASSWORD": "Password Credentials",
            "CLIENT_CREDENTIALS": "Client Credentials"
        },
        "partitionroles": {
            "db": "DB",
            "read": "Read",
            "scrub": "Scrub",
            "write": "Write",
            "backend": "Backend"
        },
        "units": {
            "b": "B",
            "bs": "B/s",
            "g": "G",
            "gi": "Gi",
            "gib": "GiB",
            "gibs": "GiB/s",
            "k": "k",
            "ki": "Ki",
            "kib": "KiB",
            "kibs": "KiB/s",
            "m": "M",
            "mi": "Mi",
            "mib": "MiB",
            "mibs": "MiB/s",
            "t": "T",
            "ti": "Ti",
            "tib": "TiB",
            "tibs": "TiB/s"
        },
        "about": "About",
        "accept": "Accept",
        "actions": "Actions",
        "address": "Address",
        "administration": "Administration",
        "api": "API",
        "areyousure": "Are you sure?",
        "backendtype": "Type",
        "backup_failure_domain_short": "Backup <abbr title='Failure Domain'>FD</abbr>",
        "backup_failure_domain": "Backup Failure Domain",
        "bandwidth": "Bandwidth",
        "cache": "Cache",
        "cacheratio": "Cache Hit Ratio",
        "cancel": "Cancel",
        "changepassword": "Change password",
        "children": "Children",
        "city": "City",
        "clone": "Create clones",
        "component": "Component",
        "consistent": "Consistent",
        "consistentss": "Consistent snapshots",
        "country": "Country",
        "current": "Current",
        "custompath": "Custom path",
        "customvalue": "Custom:",
        "datetime": "Date / Time",
        "default": "Default",
        "description": "Description",
        "disk": "Disk",
        "disks": "Disks",
        "dtl_port": "DTL Port",
        "dtl_status": "DTL",
        "elementsloading": "Items loading...",
        "error": "Error",
        "errorsfound": "Errors were found. Please check the contents of all fields.",
        "failure_domain_short": "<abbr title='Failure Domain'>FD</abbr>",
        "failure_domain": "Failure Domain",
        "filesystem": "Filesystem",
        "finish": "Finish",
        "finished": "Finished",
        "followingerrorsfound": "Following errors were found:",
        "from": "from",
        "fs": "FS",
        "generated": "Generated",
        "group": "Group",
        "host": "Host",
        "inconsistentss": "Inconsistent snapshots",
        "inheritedfrom": "Inherited from",
        "iops": "IOPS",
        "ip": "IP",
        "latency": "Latency",
        "licenselimited": "Unavailable due to License",
        "licensing": "Licensing",
        "loadingdata": "Loading data...",
        "logging": "Kibana logging",
        "logout": "Log out",
        "machine": "Machine",
        "machines": "Machines",
        "management": "Management actions",
        "metadata": "Metadata",
        "mgmtcenter": "Mgmt. Center",
        "mgmtport": "Management",
        "mountpoint": "Mountpoint",
        "name": "Name",
        "namespace": "Backend location",
        "next": "Next &raquo;",
        "no": "No",
        "noelements": "No items available",
        "noentries": "No entries available",
        "nothingselected": "Nothing selected",
        "nrofsnapshots": "# Snapshots",
        "nrofvdisks": "# vDisks",
        "nrofvmachines": "# vMachines",
        "nrofvpools": "# vPools",
        "of": "of",
        "ok": "OK",
        "partitionusage": "Detailed partition usage:",
        "password": "Password",
        "performance": "Performance",
        "port": "Port",
        "previous": "&laquo; Previous",
        "rawdisk": "Raw disk",
        "rawpartition": "Raw partition",
        "read": "Read",
        "readspeed": "Read Speed",
        "reload": "Reload",
        "rescan": "Rescan",
        "results": "results",
        "roles": "Roles",
        "save": "Save",
        "saved": "Saved",
        "scrub": "Scrub",
        "showing": "Showing",
        "signin": "Sign in",
        "size": "Size",
        "sizeamount": "Size: __amount__",
        "sizeunspecified": "Size up to __amount__",
        "snapshots": "Snapshots",
        "spaceleft": "__amount__ left",
        "state": "State",
        "status": "Status",
        "storageip": "Storage IP",
        "storagerouter": "Storage Router",
        "storagerouters": "Storage Routers",
        "storeddata": "Stored Data",
        "templatehaschildren": "This vTemplate does have children",
        "tempspace": "Temporary files",
        "thousandseparator": ",",
        "togglenavigation": "Toggle navigation",
        "topbandwidth": "Top Bandwidth",
        "topstoreddata": "Top Stored Data",
        "type": "Type",
        "unavailable": "Unavailable",
        "usedports": "Used Ports",
        "usage": "Usage",
        "user": "User",
        "username": "Username",
        "validuntil": "Valid until",
        "vdisk": "vDisk",
        "vdisks": "vDisks",
        "vmachine": "vMachine",
        "vmachines": "vMachines",
        "vpool": "vPool",
        "vpools": "vPools",
        "warning": "Warning",
        "welcome": "Welcome",
        "write": "Write",
        "writespeed": "Write Speed",
        "xmlrpcport": "XML-RPC",
<<<<<<< HEAD
        "yes": "Yes",
        "address": "Address",
        "city": "City",
        "country": "Country",
        "sticky": "Sticky",
        "removesnapshot": "Remove Snapshot"
=======
        "yes": "Yes"
>>>>>>> 5d286f5b
    },
    "storagerouters": {
        "title": "Storage Routers",
        "details": "Storage Router Details",
        "detail": {
            "disks": {
                "title": "Physical disks",
                "rescan": {
                    "success": "Rescan finished",
                    "scanning": "rescanning",
                    "started": "Rescan started",
                    "inprogress": "The disks of this StorageRouter are being rescanned"
                }
            },
            "refresh": {
                "success": "Refresh finished",
                "refreshing": "refreshing",
                "started": "Refresh started",
                "inprogress": "The hardware capabilities of this StorageRouter are being refreshed"
            },
            "hostip": "Host IP",
            "localvpool": "This is a local vPool which can not be shared across multiple Storage Routers",
            "moveaway": {
                "warning": "Are you sure you want to move all vDisks away?",
                "title": "Are you sure",
                "no": "Cancel",
                "yes": "Move away",
                "marked": "Moving away started",
                "markedmsg": "All vDisks will be moved away from this Storage Router",
                "done": "Move away complete",
                "donemsg": "All vDisks have been moved away from __what__",
                "errormsg": "moving away all vDisks from __what__"
            },
            "moveawaymsg": "Move all vDisks away from this Storage Router and start them on other Storage Routers.",
            "moveawaytitle": "Move all vDisks",
            "rdma_capable": "RDMA Capable",
            "storageroutervpoollink": "vPools served by this Storage Router",
            "title": "Storage Router",
            "updateserving": "Save changes",
            "edit": "Edit some properties of this StorageRouter",
            "refreshtt": "Refresh the hardware capabilities of this StorageRouter"
        }
    },
    "storagedrivers": {
        "configuration": {
            "general": {
                "cache_strategies": {
                    "none": "No Cache",
                    "null": "-",
                    "on_read": "Cache On Read",
                    "on_write": "Cache On Write"
                },
                "caching": "Caching",
                "dedupe": "Deduplication",
                "dedupe_help_message": "Deduplication will calculate an MD5 sum for each write resulting in performance loss, but better cache performance",
                "dedupe_help_title": "Help - Deduplication",
                "dedupe_modes": {
                    "dedupe": "Deduped",
                    "non_dedupe": "Non-Deduped",
                    "null": "-"
                },
                "dedupe_warning": "Non-deduplication cannot be changed again!",
                "dtl": "Distributed Transaction Log",
                "dtl_help_message": "Copies unprotected data in the write buffer of a vDisk to another Storage Router",
                "dtl_help_title": "Distributed Transaction Log",
                "dtl_mode": "Mode",
                "dtl_modes": {
                    "a_sync": "Asynchronous",
                    "no_sync": "Disabled",
                    "sync": "Synchronous"
                },
                "dtl_target": "Target",
                "dtl_transport": "Transport Mode",
                "dtl_transport_modes": {
                    "rdma": "RDMA",
                    "tcp": "TCP"
                },
                "readcache_limit": "Read cache limit",
                "sco_size": "SCO size",
                "strategy": "Strategy",
                "volume": "Volumes",
                "write_buffer": "Maximum write buffer"
            },
            "vdisk": {
                "volume": "Volume"
            }
        }
    },
    "vpools" : {
        "add": "Add new vPool",
        "backend": "Backend",
        "backendconnection": "Connection",
        "backendlogin": "Login",
        "backendtype": "Type",
        "cache_strategy": "Cache Strategy",
        "configuration": "Configurations",
        "dedupe_mode": "Dedupe Mode",
        "dtl": "DTL",
        "dtl_disabled": "Disabled",
        "dtl_mode": "DTL Mode",
        "dtl_transport": "DTL Transport",
        "freespace": "Free space",
        "sco_size": "SCO Size",
        "statistics": "Statistics",
        "title": "vPools",
        "write_buffer": "Write Buffer",
        "detail": {
            "title": "vPool",
            "introduction": "Below an overview of the vPool properties.",
            "sync": "Sync vPool with reality",
            "storageroutervpoollink": "Storage Routers serving this vPool",
            "updateserving": "Save changes",
            "localvpool": "A vPool on Local Filesystem can not be shared across multiple Storage Routers.",
            "logging": "vPool logs",
            "logginginfo1": "Open vStorage uses Logstash/Kibana for logging.",
            "logginginfo2": "Open Kibana",
            "logginginfo3": "to view this vPool's logs.",
            "configuration": "vPool configuration defaults",
            "configurationinfo": "Below are the default/fallback values for this vPool's vDisks. If a vDisk has no specific settings, settings will be inherited from its vMachine, and if not set on the vMachine, from its vPool."
        },
        "sync": {
            "title": "Sync all vMachines using __what__",
            "warning": "Are you sure you want to sync all vMachines using the vPool?",
            "yes": "Start sync",
            "no": "Close",
            "marked": "Sync scheduled",
            "markedmsg": "A sync will be executed",
            "done": "vPool synced",
            "donemsg": "All vMachines using vPool __what__ synced",
            "errormsg": "syncing all vMachines using __what__"
        },
        "saveconfig": {
            "done": "Save complete",
            "donemsg": "The configuration details for __what__ are saved.",
            "errormsg": "saving __what__"
        }
    },
    "statistics": {
        "title": "Statistics",
        "introduction": "This page contains various system statistics.",
        "memcache": {
            "title": "Memcache",
            "memoryusage": "Memory usage:",
            "keysincache": "Keys in cache:",
            "cachehits": "Cache hits:",
            "cachetraffic": "Cache traffic",
            "uptime": "Uptime",
            "rawinfo": "Raw memcached information"
        },
        "dal": {
            "title": "Open vStorage DAL",
            "relations": "Relation structure loads",
            "descriptor": "Descriptor loads",
            "datalist": "Datalist queries",
            "objectload": "Objects loads",
            "hitsratio": "Hits and hitratio:",
            "loadspeed": "Loads per second:"
        }
    },
    "vmachines": {
        "title": "vMachines",
        "delete": {
            "warning": "Are you sure you want to delete __what__?",
            "marked": "Marked for deletion",
            "markedmsg": "Machine __what__ is marked for deletion...",
            "done": "Machine deleted",
            "donemsg": "Machine __what__ deleted",
            "errormsg": "deleting __what__"
        },
        "setastemplate": {
            "title": "Set Virtual Machine __what__ as Template",
            "warning": "Warning: converting a vMachine into a Template will remove it as active Virtual Machine from the Host. The Virtual Machine can no longer actively be used.",
            "yes": "Set as Template",
            "no": "Close",
            "marked": "Marked for setting as template",
            "markedmsg": "Machine __what__ is marked for setting as template...",
            "done": "Machine set as template",
            "donemsg": "Machine __what__ set as template",
            "errormsg": "setting __what__ as template"
        },
        "details": "Details",
        "performance": "Performance",
        "detail": {
            "title": "vMachine",
            "snapshots": "Snapshots",
            "rollback": "Rollback",
            "setastemplate": "Set as vTemplate",
            "snapshot": "Take snapshot",
            "configuration": "vDisk configuration defaults",
            "configurationinfo": "Below are the default/fallback values for this vMachine's vDisks. If a vDisk has no specific settings, settings will be inherited from its vMachine, and if not set on the vMachine from its vPool."
        },
        "saveconfig": {
            "done": "Save complete",
            "donemsg": "The configuration details for __what__ are saved.",
            "errormsg": "saving __what__"
        }
    },
    "vdisks": {
        "title": "vDisks",
        "details": "Details",
        "performance": "Performance",
        "detail": {
            "title": "vDisk",
            "snapshots": "Snapshots",
            "rollback": "Rollback",
            "configuration": "vDisk configuration",
            "configurationinfo": "Below are specific configuration settings. If a vDisk has no specific settings, settings will be inherited from its vMachine, and if not set on the vMachine from its vPool.",
            "clone": "Clone"
        },
        "saveconfig": {
            "done": "Save complete",
            "donemsg": "The configuration details for __what__ are saved.",
            "errormsg": "saving __what__"
        },
        "removesnapshot": {
            "delete": "Are you sure you want to remove snapshot __what__?",
            "done": "Snapshot removed",
            "donemsg": "Snapshot __what__ was removed successfully.",
            "errormsg": "Failed to remove snapshot __what__."
        }
    },
    "vtemplates": {
        "title": "vTemplates"
    },
    "dashboard": {
        "title": "Dashboard",
        "panels": {
            "storagerouter": {
                "helpcontent": "The Storage Router panel list all the Storage Routers registered in the Open vStorage Cluster. For each Storage Router the status, name, IP address and amount of vDisks is displayed.",
                "helptitle": "Help - Storage Router",
                "title": "Storage Routers"
            },
            "cache": {
                "helpcontent": "The Cache Hit Ratio panel contains the percentage of the cache hits to the total amount of cache lookups for all vDisks. Below the current amount of IOPS is displayed for the whole Cluster. This panel gets updated every 5 seconds.",
                "helptitle": "Help - Cache Hit Ratio",
                "title": "Cache Hit Ratio"
            },
            "vmachines": {
                "helpcontent": "This panels lists the top vMachines according to IOPS and Stored Data. Use the drop-down list to select the property to filter on. Click the number next to the vMachines title to go directly to the list of vMachines.",
                "helptitle": "Help - vMachines",
                "title": "vMachines"
            },
            "statistics": {
                "helpcontent": "This panels lists the average on IOPS, Read and Write Speed and Cache Hits over 5 seconds summarized for all vDisks in the Cluster. The values are updated automatically every 5 seconds.",
                "helptitle": "Help - vDisk Statistics",
                "title": "vDisk Statistics"
            },
            "vpools": {
                "helpcontent": "This panels lists the top vPools according to Stored Data and Bandwidth. Use the drop-down list to select the property to filter on.",
                "helptitle": "Help - vPools",
                "title": "vPools"
            }
        }
    },
    "pmachines": {
        "title": "Hypervisor Mgmt.",
        "mgmtcenter": {
            "title": "Hypervisor Management Center",
            "add": "Add new Center",
            "hosts": "OVS Hosts/Total"
        },
        "pmachines": {
            "link": "Link Hosts",
            "title": "Managed Hosts",
            "incorrectmgmtcenter": "The selected management center might be incorrect.",
            "missingmgmtcenter": "Host is not yet linked to the correct management center"
        },
        "configure": {
            "host": {
                "warning": "Are you want you want to __what__ __which__?"
            },
            "vpool": {
                "failed": "Failed to __which__ vPool",
                "started": "Started",
                "started_msg": "__which__ commenced",
                "success": "Success",
                "success_msg": "Successfully __which__ vPool",
                "warning": "Are you sure you want to __what__ the vPool?"
            }

        },
        "delete": {
            "warning": "Are you sure you want to delete __what__?",
            "marked": "Marked for deletion",
            "markedmsg": "Management center __what__ is marked for deletion...",
            "done": "Deleted",
            "donemsg": "Management center __what__ deleted",
            "errormsg": "deleting __what__"
        },
        "save": {
            "complete": "Save completed",
            "success": "PMachine __what__ updated.",
            "failed": "Updating __what__ failed: __why__"
        }
    },
    "failuredomains": {
        "title": "Failure domains",
        "save": {
            "complete": "Safe completed",
            "success": "Failure Domain __what__ updated.",
            "failed": "Updating __what__ failed: __why__"
        },
        "new": {
            "complete": "Created",
            "addsuccess": "Failure Domain created",
            "addfailed": "Failure Domain could not be created: __why__"
        },
        "delete": {
            "delete": "Are you sure you want to delete Failure Domain '__what__'?",
            "complete": "Deleted",
            "deletesuccess": "Failure Domain deleted",
            "deletefailed": "Could not delete the Failure Domain: __why__"
        }
    },
    "users": {
        "title": "User Mgmt.",
        "users": {
            "title": "Users"
        },
        "clients": {
            "title": "OAuth 2 Clients",
            "information": "Below are the configured OAuth 2 Clients for the selected User. Please note that only the Grant type &quot;Client Credentials&quot; is supported.",
            "clientid": "Client ID",
            "clientsecret": "Client secret",
            "granttype": "Grant type",
            "roles": "Roles",
            "complete": "Completed",
            "deletesuccess": "The Client was deleted successfully",
            "deletefailed": "Could not delete the Client: __why__",
            "addsuccess": "The Client was added successfully",
            "addfailed": "Could not add the Client: __why__",
            "delete": "Are you sure you want to delete Client: __what__?"
        },
        "save": {
            "complete": "Save completed",
            "success": "User __what__ updated.",
            "failed": "Updating __what__ failed: __why__"
        },
        "new": {
            "complete": "Created",
            "addsuccess": "User created",
            "addfailed": "User could not be created: __why__"
        },
        "delete": {
            "delete": "Are you sure you want to delete user __what__?",
            "complete": "Deleted",
            "deletesuccess": "User deleted",
            "deletefailed": "Could not delete the user: __why__"
        }
    },
    "updates": {
        "buttons": {"framework": "Update Framework",
                    "volumedriver": "Update Storage Driver"},
        "failed": "Update failed: __why__",
        "framework": {
            "gui_unavailable": "The GUI will become unavailable. If the GUI is not available after 10 minutes, please contact support or check the logs (/var/log/ovs/lib.log)",
            "start_update_question": "Are you sure you want to start the __what__ update?__guidown____downtime____prerequisites__",
            "title": "Framework"
        },
        "name": "Name",
        "noupdates": "No updates available",
        "ongoing": "An upgrade is in progress",
        "start_update": "Started",
        "start_update_extra": "Update has been initiated",
        "title": "Updates",
        "volumedriver": {
            "start_update_question": "Are you sure you want to start the __what__ update?__downtime____prerequisites__",
            "title": "Storage Driver"
        }
    },
    "packages": {
        "alba": "OpenvStorage Backend",
        "arakoon": "Arakoon",
        "ovs": "Core",
        "volumedriver": "Storage Driver"
    },
    "downtime": {
        "general": "Following service__multiple__ will experience downtime:",
        "ovsdb": "Model availability",
        "proxy": "Proxy service for vpool",
        "voldrv": "Storage Driver availability"
    },
    "prerequisites": {
        "multiple": "The following prerequisites are unmet",
        "singular": "The following prerequisite is unmet",
        "vmachine": "Running virtual machines detected"
    },
    "login": {
        "title": "Login",
        "introduction": "Please provide the required credentials to log in into your Open vStorage management center.",
        "invalidcredentials": "The username/password combination were invalid or could not be validated.",
        "welcome": "Use the navigation to browse through the interface."
    },
    "backends": {
        "title": "Backends",
        "backendtype": "Type",
        "add": "Add Backend",
        "new": {
            "complete": "Backend added",
            "addsuccess": "The backend was added. Please open the details to configure",
            "addfailed": "The backend could not be added: __why__"
        }
    },
    "licenses": {
        "title": "Licenses",
        "add": "Add license"
    },
    "register": {
        "title": "Register",
        "registered": "Your installation of Open vStorage is registered.",
        "basicinfo1": "To use Open vStorage longer than 30 days, register below. There are",
        "basicinfo2": "days left in the evaluation period.",
        "basicinfo3": "To use Open vStorage longer than 30 days, register below. You are",
        "basicinfo4": "days over your evaluation period and registration is now mandatory.",
        "company": "Company",
        "companyhelp": "Company name, if applicable",
        "name": "Name",
        "namehelp": "Mandatory field",
        "email": "Email",
        "emailhelp": "Mandatory field",
        "phone": "Phone",
        "newsletter": "Newsletter",
        "newsletterhelp": "I want to receive the Open vStorage newsletter.",
        "agreement": "Agreement",
        "agreementhelp": "I hereby accept the <a href=\"https://www.openvstorage.org/license\" target=\"_blank\">Modified Apache License</a> of Open vStorage.",
        "register": "Register",
        "success": "Successful",
        "successmsg": "Registration completed.",
        "registering": "processing the registration"
    },
    "support": {
        "information": "Support information",
        "description": "Open vStorage has the option to send regular heartbeats with metadata to a centralized server. The heartbeat data can be inspected at the bottom of this page. Additionally, you can enable remote access which enables the Open vStorage support team to access your environment upon your request through a secured tunnel.",
        "identification": "Identification parameters",
        "title": "Support",
        "registered": "Your copy of Open vStorage is registered.",
        "clusterid": "Cluster ID:",
        "nodeid": "Node ID",
        "nodes": "StorageRouters:",
        "callhome": "Call Home settings",
        "metadata": "Heartbeat data",
        "enable": "Heartbeat enabled",
        "enablesupport": "Remote Access enabled",
        "save": "Save settings",
        "saving": "Saving",
        "savingmsg": "Your settings are being applied",
        "saved": "Saved",
        "savedmsg": "Settings applied",
        "failed": "Error",
        "failedmsg": "Error while applying your settings",
        "downloadinglogs": "collecting...",
        "downloadlogs": "download logfiles",
        "product": "Open vStorage",
        "installedproducts": "Installed Packages",
        "importantwebsites": "Important Websites",
        "projectwebsite": "Project Website:",
        "projectwebsiteurl": "http://www.openvstorage.org",
        "sourcecode": "Source Code:",
        "sourcecodeurl": "https://github.com/openvstorage",
        "companywebsite": "Company Website:",
        "companywebsiteurl": "https://www.openvstorage.com",
        "communitysupport": "Community support:",
        "communitysupporturl": "https://groups.google.com/forum/#!forum/open-vstorage",
        "commercialsupport": "Commercial support:",
        "commercialsupporturl": "https://www.openvstorage.com",
        "openvstorage": "Open vStorage:",
        "openvstoragecore": "Open vStorage - Core:",
        "openvstoragewebapps": "Open vStorage - Webapps:",
        "openvstoragebackend": "Open vStorage - Backend:",
        "openvstoragebackendcore": "Open vStorage - Backend - Core:",
        "openvstoragebackendwebapps": "Open vStorage - Backend - Webapps:",
        "openvstoragesdm": "Open vStorage - SDM:",
        "volumedriverbase": "Storage Driver - Base:",
        "volumedriverserver": "Storage Driver - Server:",
        "alba": "Alba:",
        "arakoon": "Arakoon",
        "lastheartbeat": "Last time received",
        "noheartbeat": "never"
    },
    "notfound": {
        "title": "Page not found",
        "introduction": "The page you've requested was not found. Please navigate back, and try again or update your bookmarks."
    },
    "keywords": {
        "vpool": "vPool"
    },
    "wizards" : {
        "addlicense": {
            "title": "Add new License",
            "gather": {
                "license": "License",
                "invalidlicense": "The License code entered is invalid"
            },
            "confirm": {
                "component": "Component",
                "metadata": "Metadata",
                "success": "License added successfully",
                "adding": "adding the License",
                "started": "Adding License",
                "inprogress": "The License is being added",
                "basicinfo": "The entered Lincense contains the following components. Press &quot;Finish&quot; to apply the License."
            }
        },
        "addbackend": {
            "title": "Add new Backend",
            "gather": {
                "backendtype": "Backend type",
                "basicinfo": "Enter the requested information",
                "duplicatename": "This name already exists.",
                "failed": "The backend could not be created.",
                "invalidname": "The name is invalid. Only the letters a-z, numbers and dashes (not as first or last character) are allowed. A minimum of 3 and a maximum of 50 characters has to be maintained.",
                "missing_arakoon": "A partition with DB role should be defined",
                "missing_role": "Missing role",
                "name": "Name",
                "role_check": "Role check",
                "unable_to_determine_roles": "Failed to determine all required roles"
            }
        },
        "addvpool": {
            "title": "Add new vPool",
            "gatherconfig": {
                "basicinfo": "Specify the configurations for the vPool"
            },
            "gathervpool": {
                "accesskey": "Access key:",
                "albabackend": "Backend:",
                "albapreset": "Preset",
                "basicinfo": "Add basic vPool information",
                "backendtype": "BackendType:",
                "choosebackend": "Choose one of the available backends",
                "clientid": "Client ID",
                "clientsecret": "Client secret",
                "duplicatename": "This name already exists",
                "extendedinfo": "Extended vPool information",
                "host": "Host (FQDN/IP):",
                "initialstoragerouter": "Storage Router:",
                "invalidalbainfo": "The entered connection info and credentials are invalid",
                "invalidhost": "Invalid host (should be a FQDN or IP address)",
                "invalidname": "The vPool name is invalid. Only the letters a-z, numbers and dashes (not as first or last character) are allowed. A minimum of 3 and a maximum of 50 characters has to be maintained.",
                "invalids3info": "Could not connect to the given host/port, or wrong credentials.",
                "localhost": "Use local Open vStorage backends",
                "missing_mountpoints": "No mountpoints could be found on this storagerouter to be used for a distributed backend",
                "missing_role": "Missing required partition role: __what__",
                "mtptinuse": "The mountpoint /mnt/__what__ for the vPool is already in use.",
                "name": "Name:",
                "nobackends": "No backends found.",
                "nocredentials": "No credentials were entered",
                "port": "Port:",
                "secretkey": "Secret key:"
            },
            "gathermountpoints": {
                "basicinfo": "Enter/select the requested information.",
                "information": "Information about the available space for:",
                "ipaddress": "Storage IP:",
                "mountpoint": "Mountpoint:",
                "over_allocation": "Over allocation detected",
                "portinuse": "The ports are already in use.",
                "readcache_size": "Read Cache:",
                "shared_available": "Shared between Read and Write Cache:",
                "writecache_size": "Write Cache:"
            },
            "integratemgmtcenter": {
                "integratemgmt": "Automatically configure the vPool on the Hypervisor.",
                "mgmtcenter": "is managed by Hypervisor Management Center:",
                "nomgmtcenter": "is not managed by a Hypervisor Management Center. Automatic configuration of the vPool on the Hypervisor will not be possible. Please refer to the documentation for manual instructions.",
                "loading": "Loading information about available Management Centers."
            },
            "confirm": {
                "basicinfo": "Validate the basic vPool information.",
                "cache_sizing": "Validate whether the required cache sizes and connection information are correct.",
                "configuration": "Validate the configuration settings.",
                "creating": "creating the vPool",
                "dtl_mode": "DTL Mode:",
                "dtl_transport": "DTL Transport Mode:",
                "extra": "If the above information is correct, press &quot;Finish&quot; to start the provisioning. This can take a minute or two. Do not forget to mount the vPool on the host after completion.",
                "inprogress": "Creation of vPool __what__ is started.",
                "started": "Creation started",
                "storagerouterinfo": "Validate whether the correct Storage Router was selected.",
                "success": "Creation of vPool __what__ finished."
            }
        },
        "extendvpool": {
            "title": "Extend existing vPool"
        },
        "storageroutertovpool": {
            "title": "Change links between vPool and Storage Routers",
            "confirm": {
                "errorvalidating": "Error while validating. Try again.",
                "validating": "Validating...",
                "addvalid": "The vPool can be added to this Storage Router.",
                "removevalid": "The vPool can be removed from this Storage Router.",
                "noselection": "No Storage Routers were selected.",
                "mtptnotavailable": "The location __what__ is not available on this Storage Router",
                "ipnotavailable": "The IP __what__ is not available on this Storage Router",
                "started": "Adding/removing",
                "inprogress": "The vPool is being added to or removed from the validated Storage Routers",
                "working": "adding/removing the vPool",
                "complete": "Add/remove vPool complete",
                "success": "The vPool was added/removed to the selected Storage Routers with success",
                "somefailed": "The vPool was added to or removed from some the selected Storage Routers. Some tasks failed.",
                "allfailed": "The vPool could not be added to or removed from any of the selected Storage Routers",
                "inuse": "The vPool is in use at this Storage Router",
                "mtptinuse": "The mountpoint /mnt/__what__ for the vPool is already in use."
            }
        },
        "createft": {
            "title": "Create from vTemplate",
            "gather": {
                "name": "Name:",
                "description": "Description:",
                "namehelp": "Will be appended with -{###} in case of multiple vMachines.",
                "amount": "# of VMs",
                "startnr": "Start nr.",
                "hosts": "Hosts:",
                "Description": "Description",
                "nopmachinesselected": "Please select at least one host.",
                "nomachine": "No vTemplate found",
                "nopmachines": "No pMachines found.",
                "noname": "No name was given",
                "amountone": "The name won't be appended with a number",
                "amountmultiple": "The first machine will be __start__ and the last one will be __end__",
                "creating": "Creating from vTemplate __what__",
                "started": "Create started",
                "inprogress": "Creating from vTemplate __what__ in progress...",
                "success": "Creating from __what__ successfully",
                "somefailed": "Create from __what__ finished. However, some of the machines could not be created.",
                "allfailed": "All create actions from __what__ failed.",
                "complete": "Create completed"
            }
        },
        "rollback": {
            "title": "Rollback",
            "gather": {
                "title": "Please provide the required information",
                "selectsnapshots": "Select the Snapshot to which you want to Rollback:",
                "novmachine": "No machine loaded",
                "novdisk": "No disk loaded",
                "noname": "No name was entered",
                "nosnapshots": "No Snapshots found",
                "snapshot": "Snapshots",
                "rollbackstarted": "Rollback started",
                "inprogressvmachine": "Machine __what__ rollback in progress...",
                "failedvmachine": "Machine __what__ rollback failed.",
                "successvmachine": "Machine __what__ rollback successfully.",
                "inprogressvdisk": "Disk __what__ rollback in progress...",
                "failedvdisk": "Disk __what__ rollback failed.",
                "successvdisk": "Disk __what__ rollback successfully."
            }
        },
        "clone": {
            "title": "Clone",
            "gather": {
                "basicinfo": "Enter basic information:",
                "duplicate_name": "A virtual disk with this name already exists",
                "invalid_name": "Invalid name",
                "name": "Name:",
                "newsnapshot": "Create a new snapshot",
                "nostoragerouter": "No Storage Router information found",
                "selectsnapshots": "Select the Snapshot from which you want to clone:",
                "snapshots": "Snapshot:",
                "storagerouters": "Storage Router:"
            },
            "confirm": {
                "clonestarted": "Clone started",
                "failed": "Failed to clone vDisk __what__ failed.",
                "inprogress": "vDisk __what__ cloning in progress...",
                "name": "Name:",
                "snapshot": "Snapshot:",
                "storagerouter": "StorageRouter:",
                "success": "Cloned __what__ successfully",
                "title": "Verify the entered information"
            }
        },
        "snapshot": {
            "title": "Snapshot",
            "gather": {
                "title": "Please provide the required information",
                "name": "Snapshot name",
                "consistent": "Label as Consistent Snapshot",
                "sticky": "Label as Sticky Snapshot",
                "basicinfo": "Enter basic information",
                "nomachine": "No machine loaded",
                "noname": "No name was entered"
            },
            "confirm": {
                "title": "Verify the entered information",
                "snapshotstarted": "Snapshot started",
                "inprogress": "Machine __what__ Snapshotting in progress...",
                "failed": "Machine __what__ Snapshot failed.",
                "success": "Machine __what__ Snapshot successfully.",
                "name": "Snapshot name",
                "consistent": "Label as Consistent Snapshot"
            }
        },
        "changepassword": {
            "title": "Change password",
            "confirm": {
                "title": "Please provide the required information",
                "introduction": "Enter the new password for user:",
                "newpassword": "New password",
                "retype": "Retype",
                "enternew": "Enter new password",
                "shouldmatch": "New passwords should match",
                "updatingpassword": "updating the password"
            }
        },
        "linkhosts": {
            "title": "Link Hosts",
            "gather": {
                "basicinfo": "Select a management center and the hosts which you want to link/unlink",
                "completed": "__which__ completed",
                "configure": "Configure",
                "failed": "__which__ __what__ failed: __why__",
                "started": "Started",
                "started_msg": "Linking / configuring started",
                "success": "Pmachine __what__ __which__",
                "unconfigure": "Unconfigure"
            }
        },
        "addmgmtcenter": {
            "title": "Add Hypervisor Management Center",
            "gather": {
                "basicinfo": "Enter the required information to add the Hypervisor Management Center",
                "complete": "Complete",
                "failed": "Adding __what__ failed: __why__",
                "inprogress": "Adding Management Center __what__ started.",
                "invalidip": "The IP Address entered is invalid",
                "ip": "IP Address:",
                "name": "Name:",
                "noname": "No name was given",
                "nousername": "No username was given",
                "nopassword": "No password was given",
                "password": "Password:",
                "port": "Port:",
                "started": "Started",
                "success": "Adding __what__ completed.",
                "type": "Type:",
                "username": "Username:"
            }
        },
        "update": {
            "title": "Update __what__"
        },
        "configurepartition": {
            "title": "Configure partitions",
            "gather": {
                "basicinfo": "Configure the selected partition or raw disk space. Where required, a partition will be created, adding a filesystem and mounting it.",
                "roleinfo": "Update/select the required roles for the partition. Roles in use cannot be removed. Only one DB and one SCRUB role can be assigned to any of the partitions.",
                "roles": "Roles",
                "device": "Device",
                "mountpoint": "Mountpoint",
                "filesystem": "Filesystem",
                "size": "Size",
                "offset": "Offset"
            },
            "confirm": {
                "creating": "configuring the partition",
                "success": "Partition configured",
                "started": "Configuration started",
                "inprogress": "The partition is now being configured."
            }
        }
    },
    "footer" : {
        "cachereads": "Reads served from the Cache:",
        "datawritten": "Data written to the Backend:",
        "dataread": "Data read from the Backend:",
        "bandwidthsaved": "Bandwidth Saved:",
        "unregistered1": "Unregistered version,",
        "unregistered2": "days remaining."
    },
    "events": {
        "vmachine_deleted": "vMachine deleted",
        "vmachine_deleted_content": "vMachine __name__ was deleted.",
        "vmachine_created": "vMachine created",
        "vmachine_created_content": "vMachine __name__ was created.",
        "vmachine_renamed": "vMachine renamed",
        "vmachine_renamed_content": "vMachine __old_name__ was renamed to __new_name__.",
        "vdisk_attached": "vDisk attached",
        "vdisk_attached_content": "vDisk __vdisk_name__ was attached to __vmachine_name__.",
        "vdisk_detached": "vDisk detached",
        "vdisk_detached_content": "vDisk __vdisk_name__ was detached from __vmachine_name__"
    },
    "title": "Open vStorage",
    "icons": {
        "add": "&#xf067;",
        "ban": "&#xf05e;",
        "cancel": "&#xf00d;",
        "cancel_circle": "&#xf057;",
        "checked": "&#xf046;",
        "check_circle": "&#xf058;",
        "cog": "&#xf013;",
        "collapse": "&#xf147;",
        "configuration": "&#xf013;",
        "consistent": "&#xf02e;",
        "delete": "&#xf014;",
        "disks": "&#xf0a0;",
        "down": "&#xf107;",
        "edit": "&#xf040;",
        "expand": "&#xf196;",
        "externallink": "&#xf08e;",
        "fromtemplate": "&#xf045;",
        "help": "&#xf059;",
        "inconsistent": "&#xf097;",
        "information": "&#xf05a;",
        "licensing": "&#xf132;",
        "link": "&#xf0c1;",
        "load": "&#xf021;",
        "loading": "&#xf110;",
        "logs": "&#xf02d;",
        "management": "&#xf0b1;",
        "moveaway": "&#xf074;",
        "notchecked": "&#xf096;",
        "password": "&#xf084;",
        "rollback": "&#xf01e;",
        "save": "&#xf0c7;",
        "separator": "&#xf101;",
        "setastemplate": "&#xf023;",
        "snapshot": "&#xf030;",
        "storagerouter": "&#xf0c2;",
        "storageroutervpoollink": "&#xf07c;",
        "sync": "&#xf021;",
        "unlink": "&#xf127;",
        "up": "&#xf106;",
        "vdisks": "&#xf0a0;",
        "vmachines": "&#xf0e8;",
        "vpools": "&#xf0c2;",
        "warning": "&#xf071;",
        "clone": "&#xf24d;"
    }
}<|MERGE_RESOLUTION|>--- conflicted
+++ resolved
@@ -233,16 +233,9 @@
         "write": "Write",
         "writespeed": "Write Speed",
         "xmlrpcport": "XML-RPC",
-<<<<<<< HEAD
-        "yes": "Yes",
-        "address": "Address",
-        "city": "City",
-        "country": "Country",
         "sticky": "Sticky",
-        "removesnapshot": "Remove Snapshot"
-=======
+        "removesnapshot": "Remove Snapshot",
         "yes": "Yes"
->>>>>>> 5d286f5b
     },
     "storagerouters": {
         "title": "Storage Routers",
