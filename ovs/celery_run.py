# Copyright 2016 iNuron NV
#
# Licensed under the Apache License, Version 2.0 (the "License");
# you may not use this file except in compliance with the License.
# You may obtain a copy of the License at
#
#     http://www.apache.org/licenses/LICENSE-2.0
#
# Unless required by applicable law or agreed to in writing, software
# distributed under the License is distributed on an "AS IS" BASIS,
# WITHOUT WARRANTIES OR CONDITIONS OF ANY KIND, either express or implied.
# See the License for the specific language governing permissions and
# limitations under the License.

"""
Celery entry point module
"""
from __future__ import absolute_import

import sys
sys.path.append('/opt/OpenvStorage')

import os
import unittest
from kombu import Queue
from celery import Celery
from celery.signals import task_postrun, worker_process_init
from ovs.lib.messaging import MessageController
from ovs.log.logHandler import LogHandler
from ovs.extensions.storage.persistentfactory import PersistentFactory
from ovs.extensions.storage.volatilefactory import VolatileFactory
from ovs.extensions.generic.system import System
from ovs.extensions.db.etcd.configuration import EtcdConfiguration

<<<<<<< HEAD
memcache_servers = EtcdConfiguration.get('/ovs/framework/memcache|endpoints')
rmq_servers = EtcdConfiguration.get('/ovs/framework/messagequeue|endpoints')

unique_id = System.get_my_machine_id()

include = []
path = '/'.join([os.path.dirname(__file__), 'lib'])
for filename in os.listdir(path):
    if os.path.isfile('/'.join([path, filename])) and filename.endswith('.py') and filename != '__init__.py':
        name = filename.replace('.py', '')
        include.append('ovs.lib.{0}'.format(name))

celery = Celery('ovs', include=include)

# http://docs.celeryproject.org/en/latest/configuration.html#cache-backend-settings
celery.conf.CELERY_RESULT_BACKEND = "cache+memcached://{0}/".format(';'.join(memcache_servers))
celery.conf.BROKER_URL = ';'.join(['{0}://{1}:{2}@{3}//'.format(EtcdConfiguration.get('/ovs/framework/messagequeue|protocol'),
                                                                EtcdConfiguration.get('/ovs/framework/messagequeue|user'),
                                                                EtcdConfiguration.get('/ovs/framework/messagequeue|password'),
                                                                server)
                                   for server in rmq_servers])
celery.conf.BROKER_CONNECTION_MAX_RETRIES = 5
celery.conf.BROKER_HEARTBEAT = 10
celery.conf.BROKER_HEARTBEAT_CHECKRATE = 2
celery.conf.CELERY_DEFAULT_QUEUE = 'ovs_generic'
celery.conf.CELERY_QUEUES = tuple([Queue('ovs_generic', routing_key='generic.#'),
                                   Queue('ovs_masters', routing_key='masters.#'),
                                   Queue('ovs_{0}'.format(unique_id), routing_key='sr.{0}.#'.format(unique_id))])
celery.conf.CELERY_DEFAULT_EXCHANGE = 'generic'
celery.conf.CELERY_DEFAULT_EXCHANGE_TYPE = 'topic'
celery.conf.CELERY_DEFAULT_ROUTING_KEY = 'generic.default'
celery.conf.CELERYD_PREFETCH_MULTIPLIER = 1  # This makes sure that the workers won't be pre-fetching tasks, this to prevent deadlocks
celery.conf.CELERYBEAT_SCHEDULE = {}
celery.conf.CELERY_TRACK_STARTED = True  # http://docs.celeryproject.org/en/latest/configuration.html#std:setting-CELERY_TRACK_STARTED

loghandler = LogHandler.get('celery', name='celery')
=======

class CeleryMockup(object):
    """
    Mockup class for Celery
    """
    def task(self, *args, **kwargs):
        """
        Celery task mockup
        Is used as a decorator, so should return a function, which does nothing (for now)
        """
        _ = self, args, kwargs

        def _outer_function(outer_function):
            def _inner_function(*arguments, **kwarguments):
                _ = arguments, kwarguments
                return outer_function(*arguments, **kwarguments)

            _inner_function.__name__ = outer_function.__name__
            _inner_function.__module__ = outer_function.__module__
            return _inner_function
        return _outer_function


if hasattr(unittest, 'running_tests') and getattr(unittest, 'running_tests') is True:
    celery = CeleryMockup()
else:
    memcache_servers = EtcdConfiguration.get('/ovs/framework/memcache|endpoints')
    rmq_servers = EtcdConfiguration.get('/ovs/framework/messagequeue|endpoints')

    unique_id = System.get_my_machine_id()

    include = []
    path = '/'.join([os.path.dirname(__file__), 'lib'])
    for filename in os.listdir(path):
        if os.path.isfile('/'.join([path, filename])) and filename.endswith('.py') and filename != '__init__.py':
            name = filename.replace('.py', '')
            include.append('ovs.lib.{0}'.format(name))

    celery = Celery('ovs', include=include)

    # http://docs.celeryproject.org/en/latest/configuration.html#cache-backend-settings
    celery.conf.CELERY_RESULT_BACKEND = "cache+memcached://{0}/".format(';'.join(memcache_servers))
    celery.conf.BROKER_URL = ';'.join(['{0}://{1}:{2}@{3}//'.format(EtcdConfiguration.get('/ovs/framework/messagequeue|protocol'),
                                                                    EtcdConfiguration.get('/ovs/framework/messagequeue|user'),
                                                                    EtcdConfiguration.get('/ovs/framework/messagequeue|password'),
                                                                    server)
                                       for server in rmq_servers])
    celery.conf.BROKER_CONNECTION_MAX_RETRIES = 5
    celery.conf.BROKER_HEARTBEAT = 10
    celery.conf.BROKER_HEARTBEAT_CHECKRATE = 2
    celery.conf.CELERY_DEFAULT_QUEUE = 'ovs_generic'
    celery.conf.CELERY_QUEUES = tuple([Queue('ovs_generic', routing_key='generic.#'),
                                       Queue('ovs_masters', routing_key='masters.#'),
                                       Queue('ovs_{0}'.format(unique_id), routing_key='sr.{0}.#'.format(unique_id))])
    celery.conf.CELERY_DEFAULT_EXCHANGE = 'generic'
    celery.conf.CELERY_DEFAULT_EXCHANGE_TYPE = 'topic'
    celery.conf.CELERY_DEFAULT_ROUTING_KEY = 'generic.default'
    celery.conf.CELERYD_PREFETCH_MULTIPLIER = 1  # This makes sure that the workers won't be pre-fetching tasks, this to prevent deadlocks
    celery.conf.CELERYBEAT_SCHEDULE = {}
>>>>>>> 1fab3812


@task_postrun.connect
def task_postrun_handler(sender=None, task_id=None, task=None, args=None, kwargs=None, **kwds):
    """
    Hook for celery postrun event
    """
    _ = sender, task, args, kwargs, kwds
    try:
        MessageController.fire(MessageController.Type.TASK_COMPLETE, task_id)
    except Exception as ex:
        loghandler = LogHandler.get('celery', name='celery')
        loghandler.error('Caught error during postrun handler: {0}'.format(ex))


@worker_process_init.connect
def worker_process_init_handler(args=None, kwargs=None, **kwds):
    """
    Hook for process init
    """
    _ = args, kwargs, kwds
    VolatileFactory.store = None
    PersistentFactory.store = None


if __name__ == '__main__':
    import sys
    if len(sys.argv) == 2 and sys.argv[1] == 'clear_cache':
        from ovs.lib.helpers.decorators import ENSURE_SINGLE_KEY

        cache = PersistentFactory.get_client()
        for key in cache.prefix(ENSURE_SINGLE_KEY):
            cache.delete(key)<|MERGE_RESOLUTION|>--- conflicted
+++ resolved
@@ -31,45 +31,6 @@
 from ovs.extensions.storage.volatilefactory import VolatileFactory
 from ovs.extensions.generic.system import System
 from ovs.extensions.db.etcd.configuration import EtcdConfiguration
-
-<<<<<<< HEAD
-memcache_servers = EtcdConfiguration.get('/ovs/framework/memcache|endpoints')
-rmq_servers = EtcdConfiguration.get('/ovs/framework/messagequeue|endpoints')
-
-unique_id = System.get_my_machine_id()
-
-include = []
-path = '/'.join([os.path.dirname(__file__), 'lib'])
-for filename in os.listdir(path):
-    if os.path.isfile('/'.join([path, filename])) and filename.endswith('.py') and filename != '__init__.py':
-        name = filename.replace('.py', '')
-        include.append('ovs.lib.{0}'.format(name))
-
-celery = Celery('ovs', include=include)
-
-# http://docs.celeryproject.org/en/latest/configuration.html#cache-backend-settings
-celery.conf.CELERY_RESULT_BACKEND = "cache+memcached://{0}/".format(';'.join(memcache_servers))
-celery.conf.BROKER_URL = ';'.join(['{0}://{1}:{2}@{3}//'.format(EtcdConfiguration.get('/ovs/framework/messagequeue|protocol'),
-                                                                EtcdConfiguration.get('/ovs/framework/messagequeue|user'),
-                                                                EtcdConfiguration.get('/ovs/framework/messagequeue|password'),
-                                                                server)
-                                   for server in rmq_servers])
-celery.conf.BROKER_CONNECTION_MAX_RETRIES = 5
-celery.conf.BROKER_HEARTBEAT = 10
-celery.conf.BROKER_HEARTBEAT_CHECKRATE = 2
-celery.conf.CELERY_DEFAULT_QUEUE = 'ovs_generic'
-celery.conf.CELERY_QUEUES = tuple([Queue('ovs_generic', routing_key='generic.#'),
-                                   Queue('ovs_masters', routing_key='masters.#'),
-                                   Queue('ovs_{0}'.format(unique_id), routing_key='sr.{0}.#'.format(unique_id))])
-celery.conf.CELERY_DEFAULT_EXCHANGE = 'generic'
-celery.conf.CELERY_DEFAULT_EXCHANGE_TYPE = 'topic'
-celery.conf.CELERY_DEFAULT_ROUTING_KEY = 'generic.default'
-celery.conf.CELERYD_PREFETCH_MULTIPLIER = 1  # This makes sure that the workers won't be pre-fetching tasks, this to prevent deadlocks
-celery.conf.CELERYBEAT_SCHEDULE = {}
-celery.conf.CELERY_TRACK_STARTED = True  # http://docs.celeryproject.org/en/latest/configuration.html#std:setting-CELERY_TRACK_STARTED
-
-loghandler = LogHandler.get('celery', name='celery')
-=======
 
 class CeleryMockup(object):
     """
@@ -129,7 +90,7 @@
     celery.conf.CELERY_DEFAULT_ROUTING_KEY = 'generic.default'
     celery.conf.CELERYD_PREFETCH_MULTIPLIER = 1  # This makes sure that the workers won't be pre-fetching tasks, this to prevent deadlocks
     celery.conf.CELERYBEAT_SCHEDULE = {}
->>>>>>> 1fab3812
+    celery.conf.CELERY_TRACK_STARTED = True  # http://docs.celeryproject.org/en/latest/configuration.html#std:setting-CELERY_TRACK_STARTED
 
 
 @task_postrun.connect
