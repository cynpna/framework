# Copyright (C) 2016 iNuron NV
#
# This file is part of Open vStorage Open Source Edition (OSE),
# as available from
#
#      http://www.openvstorage.org and
#      http://www.openvstorage.com.
#
# This file is free software; you can redistribute it and/or modify it
# under the terms of the GNU Affero General Public License v3 (GNU AGPLv3)
# as published by the Free Software Foundation, in version 3 as it comes
# in the LICENSE.txt file of the Open vStorage OSE distribution.
#
# Open vStorage is distributed in the hope that it will be useful,
# but WITHOUT ANY WARRANTY of any kind.

"""
DataList module
"""

import json
import copy
import random
import hashlib
from random import randint
from ovs.dal.helpers import Descriptor, HybridRunner
from ovs.dal.exceptions import ObjectNotFoundException
from ovs.extensions.storage.volatilefactory import VolatileFactory
from ovs.extensions.storage.persistentfactory import PersistentFactory
from ovs.dal.relations import RelationMapper


# noinspection PyProtectedMember
class DataList(object):
    """
    The DataList is a class that provide query functionality for the hybrid DAL
    """

    # Test hooks for unit tests
    _test_hooks = {}

    class WhereOperator(object):
        """
        The WhereOperator class provides enum-alike properties for the Where-operators
        """
        AND = 'AND'
        OR = 'OR'

    class Operator(object):
        """
        The Operator class provides enum-alike properties for equation-operators
        """
        # In case more operators are required, add them here, and implement them in
        # the _evaluate method below
        EQUALS = 'EQUALS'
        CONTAINS = 'CONTAINS'
        NOT_EQUALS = 'NOT_EQUALS'
        LT = 'LT'
        GT = 'GT'
        IN = 'IN'

    where_operator = WhereOperator()
    operator = Operator()
    NAMESPACE = 'ovs_list'
    CACHELINK = 'ovs_listcache'

    def __init__(self, object_type, query=None, key=None, guids=None):
        """
        Initializes a DataList class with a given key (used for optional caching) and a given query
        :param object_type: The type of the objects that have to be queried
        :param query: The query to execute. Example: {'type': DataList.where_operator.AND, 'items': [('storagedriver_id', DataList.operator.EQUALS, storagedriver_id)]}
        When query is None, it will default to a query which will not do any filtering
        :type query: dict or NoneType
        :param key: A key under which the result must be cached
        :type key: str
        :param guids: List of guids to use as a base
        These guids should be guids of objects related to the object_type param. If no object related to the guid could be found, these guids will not be included in the result
        When guids is None, it will default to querying all items
        :type guids: list[basestring] or NoneType
        """
        # Validation
        self.validate_guids(guids)
        self.validate_query(query)

        # Defaults
        if query is None:
            query = {'type': DataList.where_operator.AND, 'items': []}

        super(DataList, self).__init__()

        self._volatile = VolatileFactory.get_client()
        self._persistent = PersistentFactory.get_client()
        self._query = query
        self._can_cache = True
        self._object_type = object_type
        self._data = {}
        self._objects = {}
        self._guids = None
        self._executed = False
        self._shallow_sort = True
        self._provided_guids = guids
        self._provided_keys = None  # Conversion of guids to keys, cached for faster lookup
        self._key = None
        self._provided_key = False  # Keep track whether a key was explicitly set
        self.from_cache = None
        self.from_index = 'none'

        self.set_key(key)

    @property
    def guids(self):
        """
        Gets the resulting guids
        """
        if self._executed is False and self._guids is None:
            self._execute_query()
        return self._guids

    def set_key(self, key=None, reset=False):
        """
        Sets the caching key
        Won't override the key when a key was giving on initializing
        :param key: Key to explicitly use
        :type key: str
        :param reset: Reset the key to a default one for this list
        :type reset: bool
        :return: None
        :rtype: NoneType
        """
        if key is not None:
            self._key = '{0}_{1}'.format(DataList.NAMESPACE, key)
            self._provided_key = True
            # Unsure whether or not the same query would apply
            self._volatile.delete(self._key)
        elif self._provided_key is False or reset is True:
            identifier = copy.deepcopy(self._query)
            identifier['object'] = self._object_type.__name__
            # Order matters so keeping order in cache too
            identifier['guids'] = 'None' if self._provided_guids is None else ','.join(self._provided_guids)
            self._key = '{0}_{1}'.format(DataList.NAMESPACE, hashlib.sha256(json.dumps(identifier)).hexdigest())

    def _reset_list(self):
        """
        Resets everything about the DataList
        :return: None
        :rtype: NoneType
        """
        # Force query to rerun
        self._executed = False
        self._guids = None
        self._data = {}
        self._objects = {}
        # Reset index information
        self.from_index = 'none'
        # Reset caching info
        self._can_cache = True

    def set_query(self, query):
        """
        Sets the query to apply to a different query
        :param query: The query to perform. If this query is different from the previous one, the previously cached result will be replaced
        with results of this query. If the query is identical and the result is cached, it will return the cached result
        If None is supplied, a default query which does not filter anything will be set
        :type query: dict or NoneType
        Definitions:
        * <query>: Should be a dictionary:
                   {'type' : DataList.where_operator.XYZ,
                    'items': <items>}
        * <filter>: A tuple defining a single expression:
                    (<field>, DataList.operator.XYZ, <value> [, <ignore_case>])
                    The field is any property you would also find on the given object. In case of
                    properties, you can dot as far as you like.
        * <items>: A list of one or more <query> or <filter> items. This means the query structure is recursive and
                   complex queries are possible
        :return: None
        :rtype: NoneType
        """
        if query is None:
            query = {'type': DataList.where_operator.AND, 'items': []}
        self.validate_query(query)
        self._query = query
        if self._provided_key is True:
            # Cache has to be reset as it is no longer valid
            self._volatile.delete(self._key)
        else:
            self.set_key()
        self._reset_list()

    def set_guids(self, guids):
        """
        Sets up a list of guids to apply the query too
        :param guids: List of guids to query on or None in case you wish to query all items again
        :type guids: list[basestring] or NoneType
        :return: None
        :rtype: NoneType
        """
        self.validate_guids(guids)
        self._provided_guids = guids
        self._provided_keys = None
        if self._provided_key is True:
            # Cache has to be reset as it is no longer valid
            self._volatile.delete(self._key)
        else:
            self.set_key()
        self._reset_list()

    @staticmethod
    def validate_query(query):
        """
        Validates if a query is of the format we'd expect
        :param query: Query to perform
        :type query: dict
        :return: None
        :rtype: NoneType
        :raises: ValueError if the query is not valid
        """
        if query is None or (isinstance(query, dict) and all((k in query for k in ("type", "items")))):
            return
        raise ValueError('Query can be None or a dict containing \'type\' and \'items\'')

    @staticmethod
    def validate_guids(guids):
        """
        Validates if the supplied guids are valid
        :param guids: Guids to check for
        :type guids: list[basestring]
        :return: None
        :rtype: NoneType
        :raises: ValueError if the guids are not valid
        """
        if guids is None or (isinstance(guids, list) and all((isinstance(guid, basestring) for guid in guids))):
            return
        raise ValueError('Specified guids should be a list of guids or None')

    #######################
    # Query functionality #
    #######################

    def _get_keys_from_index(self, indexed_properties, items, where_operator):
        """
        Builds a set of keys that were retrieved from the indexes.
        :param indexed_properties: A list of all indexed properties
        :param items: The query items
        :param where_operator: The WHERE operator
        :return: Set of keys or None
        Returns None when no indexes could be applied, empty set when indexes could be applied but values do not match
        :rtype: set{basestring} or NoneType
        """
        if not self._can_use_indexes(indexed_properties, items, where_operator):
            raise RuntimeError('A request for loading data from indexes is aborted since the query is not index-safe.')

        object_key = 'ovs_data_{0}_{{0}}'.format(self._object_type.__name__.lower())
        base_index_prefix = 'ovs_index_{0}|{{0}}|{{1}}'.format(self._object_type.__name__.lower())
        keys = None
        for item in items[:]:
            if isinstance(item, dict):
                indexed_keys = self._get_keys_from_index(indexed_properties, item['items'], item['type'])
                if indexed_keys is not None:
                    if keys is None:
                        keys = indexed_keys
                    elif where_operator == DataList.where_operator.AND:
                        keys &= indexed_keys  # intersect keys
                    else:
                        keys |= indexed_keys  # Unify keys
                    if self.from_index == 'none':
                        self.from_index = 'full'
                elif self.from_index == 'full':
                    self.from_index = 'partial'
            else:
                # Item consists of: ( <field>, <operator>, <value>, <ignore_case>(optional) )
                if item[0] in indexed_properties:
                    if item[1] == DataList.operator.EQUALS:
                        if item[0] == 'guid':
                            indexed_keys = {object_key.format(item[2])}
                        else:
                            index_key = base_index_prefix.format(item[0], hashlib.sha1(str(item[2])).hexdigest())
                            # [item for sublist in mainlist for item in sublist] - shitty nested list comprehensions
                            indexed_keys = set(str(key)
                                               for keys_set in self._persistent.get_multi([index_key], must_exist=False)
                                               if keys_set is not None
                                               for key in keys_set)
                        if keys is None:
                            keys = indexed_keys
                        elif where_operator == DataList.where_operator.AND:
                            keys &= indexed_keys
                        else:
                            keys |= indexed_keys
                        if self.from_index == 'none':
                            self.from_index = 'full'
                        items.remove(item)
                    elif item[1] == DataList.operator.IN and isinstance(item[2], list):
                        if item[0] == 'guid':
                            indexed_keys = set(object_key.format(sub_item) for sub_item in item[2])
                        else:
                            index_keys = [base_index_prefix.format(item[0], hashlib.sha1(str(sub_item)).hexdigest())
                                          for sub_item in item[2]]
                            # [item for sublist in mainlist for item in sublist] - shitty nested list comprehensions
                            indexed_keys = set(str(key)
                                               for keys_set in self._persistent.get_multi(index_keys, must_exist=False)
                                               if keys_set is not None
                                               for key in keys_set)
                        if keys is None:
                            keys = indexed_keys
                        elif where_operator == DataList.where_operator.AND:
                            keys &= indexed_keys
                        else:
                            keys |= indexed_keys
                        if self.from_index == 'none':
                            self.from_index = 'full'
                        items.remove(item)
                    elif self.from_index == 'full':
                        self.from_index = 'partial'
                elif self.from_index == 'full':
                    self.from_index = 'partial'
        return keys

    def _can_use_indexes(self, indexed_properties, query_items, where_operator):
        """
        Validates the given query to decide whether it's possible to use indexes.
        Indexes are possible UNLESS there is a query to a non-indexed property inside an OR block
        :param indexed_properties: The names of all indexed properties
        :param query_items: The query items
        :param where_operator: The WHERE operator
        :return: Whether or not it's possible to use indexes
        """
        if where_operator not in [DataList.where_operator.AND, DataList.where_operator.OR]:
            raise NotImplementedError('Invalid where operator specified')

        for item in query_items:
            if isinstance(item, dict):
                possible = self._can_use_indexes(indexed_properties, item['items'], item['type'])
                if possible is False:
                    return False
            elif item[0] not in indexed_properties and where_operator == DataList.where_operator.OR:
                return False
        return True

    def _data_generator(self, prefix, query_items, query_type):
        """
        Generator that yields key-value pairs for the given prefix. If indexes are available an can be
        used, it yields only the relevant data that is referred to by the indexes
        :param prefix: The prefix to be returned, if not using indexes
        :param query_items: The query items
        :param query_type: The WHERE operator
        :return: A generator that yields key-value pairs for the data to be filtered
        """
        if self._provided_guids is not None:
            if self._provided_keys is None:
                # Build and cache the keys
                self._provided_keys = ['{0}{1}'.format(prefix, guid) for guid in self._provided_guids]

        indexed_properties = [prop.name for prop in self._object_type._properties if prop.indexed is True] + ['guid']
        use_indexes = self._can_use_indexes(indexed_properties, query_items, query_type)
        if use_indexes is True:
            keys = self._get_keys_from_index(indexed_properties, query_items, query_type)
            if keys is not None:
                if self.from_index == 'none':
                    self.from_index = 'full'

                if self._provided_guids is not None:
                    # Keys is a set which can contain more keys for objects than requested, thus intersect to query for the requested objects
                    # Set lookups ~=O(1) are faster than list lookups O(n)
                    # Provided keys is a list to maintain order
                    # This is a bit slower than set intersection (O(min(len(s), len(t))) to maintain order (now O(n))
                    keys = [x for x in self._provided_keys if x in keys]

                keys = list(keys)

                if 'data_generator' in DataList._test_hooks:
                    DataList._test_hooks['data_generator'](self)

                for index, value in enumerate(self._persistent.get_multi(keys, must_exist=False)):
                    if value is not None:
                        yield keys[index], value
            else:
                use_indexes = False
        if use_indexes is False:
            if self._provided_guids is not None:
                entries = list(self._persistent.get_multi(self._provided_keys, must_exist=False))
                for index, key in enumerate(self._provided_keys):
                    # Discard keys for which no data could be found
                    if entries[index] is None:
                        continue
                    yield key, entries[index]
            else:
                for item in self._persistent.prefix_entries(prefix):
                    # Item is a list with [key, value] so casting to tuple to yield the same as with indexes
                    yield tuple(item)

    def _filter(self, instance, items, where_operator):
        """
        Executes a given set of query items against the instance in an "AND" scope
        This means the first False will cause the scope to return False
        :param instance: An instance of this lists object_type, or a dict with 'guid' and 'data'
        :param items: The query items
        :param where_operator: The WHERE operator
        """
        if where_operator not in [DataList.where_operator.AND, DataList.where_operator.OR]:
            raise NotImplementedError('Invalid where operator specified')
        if len(items) == 0:
            return True, instance
        return_value = where_operator == DataList.where_operator.OR
        for item in items:
            if isinstance(item, dict):
                result, instance = self._filter(instance, item['items'], item['type'])
                if result == return_value:
                    return return_value, instance
            else:
                result, instance = self._evaluate(instance, item)
                if result == return_value:
                    return return_value, instance
        return not return_value, instance

    def _evaluate(self, instance, item):
        """
        Evaluates a single query item comparing a given value with a given instance property
        It will keep track of which properties are used, making sure the query result
        will get invalidated when such property is updated.
        :param instance: An instance of this lists object_type, or a dict with 'guid' and 'data'
        :param item: A single query entry to be evaluated
        """
        # Find value to evaluate
        value = None
        found = False
        if '.' not in item[0] and isinstance(instance, dict):
            pitem = item[0]
            if pitem in (prop.name for prop in self._object_type._properties):
                value = instance['data'][pitem]
                found = True
        if found is False:
            if isinstance(instance, dict):
                instance = self._object_type(instance['guid'])
            path = item[0].split('.')
            value = instance
            itemcounter = 0
            for pitem in path:
                itemcounter += 1
                if pitem in (dynamic.name for dynamic in value.__class__._dynamics):
                    self._can_cache = False
                value = getattr(value, pitem)
                if value is None and itemcounter != len(path):
                    return False, instance  # This would mean a NoneType error

        # Apply operators
        ignorecase = len(item) == 4 and item[3] is False
        if item[1] == DataList.operator.NOT_EQUALS:
            if ignorecase is True:
                return value.lower() != item[2].lower(), instance
            return value != item[2], instance
        if item[1] == DataList.operator.EQUALS:
            if ignorecase is True:
                return value.lower() == item[2].lower(), instance
            return value == item[2], instance
        if item[1] == DataList.operator.GT:
            return value > item[2], instance
        if item[1] == DataList.operator.LT:
            return value < item[2], instance
        if item[1] == DataList.operator.IN:
            if ignorecase is True:
                if isinstance(item[2], list):
                    return value.lower() in [x.lower() for x in item[2]], instance
                else:
                    return value.lower() in item[2].lower(), instance
            return value in item[2], instance
        if item[1] == DataList.operator.CONTAINS:
            if ignorecase is True:
                return item[2].lower() in value.lower(), instance
            return item[2] in value, instance
        raise NotImplementedError('Invalid operator specified')

    def _execute_query(self):
        """
        Tries to load the result for the given key from the volatile cache, or executes the query
        if not yet available. Afterwards (if a key is given), the result will be (re)cached
        Definitions:
        * <query>: Should be a dictionary:
                   {'type' : DataList.where_operator.XYZ,
                    'items': <items>}
        * <filter>: A tuple defining a single expression:
                    (<field>, DataList.operator.XYZ, <value> [, <ignore_case>])
                    The field is any property you would also find on the given object. In case of
                    properties, you can dot as far as you like.
        * <items>: A list of one or more <query> or <filter> items. This means the query structure is recursive and
                   complex queries are possible
        """
        from ovs.dal.dataobject import DataObject

        hybrid_structure = HybridRunner.get_hybrids()
        query_object_id = Descriptor(self._object_type).descriptor['identifier']
        if query_object_id in hybrid_structure and query_object_id != hybrid_structure[query_object_id]['identifier']:
            self._object_type = Descriptor().load(hybrid_structure[query_object_id]).get_object()
        object_type_name = self._object_type.__name__.lower()
        prefix = '{0}_{1}_'.format(DataObject.NAMESPACE, object_type_name)

        if self._guids is not None:
            keys = ['{0}{1}'.format(prefix, guid) for guid in self._guids]
            entries = list(self._persistent.get_multi(keys, must_exist=False))

            self._data = {}
            self._objects = {}
            for index, guid in enumerate(self._guids[:]):
                if entries[index] is None:
                    self._guids.remove(guid)
                else:
                    self._data[guid] = {'data': entries[index],
                                        'guid': guid}
            self._executed = True
            return

        cached_data = self._volatile.get(self._key)
        if cached_data is None:
            self.from_cache = False

            query_type = self._query['type']
            query_items = self._query['items']

            start_references = {object_type_name: ['__all']}
            # Providing the arguments for thread safety. State could change if query would be set in a different thread
            class_references = self._get_referenced_fields(start_references, self._object_type, query_items)
            transaction = self._persistent.begin_transaction()
            for class_name, fields in class_references.iteritems():
                for field in fields:
                    key = self.generate_persistent_cache_key(class_name, field, self._key)
                    self._persistent.set(key, 0, transaction=transaction)
            self._persistent.apply_transaction(transaction)

            self._guids = []
            self._data = {}
            self._objects = {}
            elements = 0
            for key, data in self._data_generator(prefix, query_items, query_type):
                elements += 1
                try:
                    guid = key.replace(prefix, '')
                    result, instance = self._filter({'data': data, 'guid': guid}, query_items, query_type)
                    if result is True:
                        self._guids.append(guid)
                        self._data[guid] = {'data': data, 'guid': guid}
                        if not isinstance(instance, dict):
                            self._objects[guid] = instance
                except ObjectNotFoundException:
                    pass

            if 'post_query' in DataList._test_hooks:
                DataList._test_hooks['post_query'](self)

            if self._key is not None and elements > 0 and self._can_cache:
                self._volatile.set(self._key, self._guids, 300 + randint(0, 300))  # Cache between 5 and 10 minutes
                # Check whether the cache was invalidated and should be removed again
                if self.cache_invalidated(class_references):
                    # Pointers were removed. Remove the cached data
                    self.remove_cached_data()
        else:
            self.from_cache = True
            self._guids = cached_data

            # noinspection PyTypeChecker
            keys = ['{0}{1}'.format(prefix, guid) for guid in self._guids]
            entries = list(self._persistent.get_multi(keys, must_exist=False))

            self._data = {}
            self._objects = {}
            for index, guid in enumerate(self._guids[:]):
                if entries[index] is None:
                    self._guids.remove(guid)
                else:
                    self._data[guid] = {'data': entries[index],
                                        'guid': guid}
<<<<<<< HEAD
            self._executed = True

    @staticmethod
    def _build_invalidations(invalidations, object_type, items):
        """
        Builds an invalidation set out of a given object type and query items. It will use type information
        to build the invalidations, and not the actual data.
        :param invalidations: A by-ref dict containing all invalidations for this list
        :param object_type: The object type for this invalidations run
        :param items: The query items that need to be used for building invalidations
        :return: None. This invalidations is passed by reference and will be updated by reference
        :rtype: NoneType
        """
        def _add(cname, field):
            if cname not in invalidations:
                invalidations[cname] = []
            if field not in invalidations[cname]:
                invalidations[cname].append(field)

        for item in items:
            if isinstance(item, dict):
                # Recursive
                DataList._build_invalidations(invalidations, object_type, item['items'])
=======
        self._executed = True

    def remove_cached_data(self):
        # type: () -> None
        """
        Removes all cached data
        :return: None
        :rtype: NoneType
        """
        self._volatile.delete(self._key)

    def cache_invalidated(self, references=None):
        # type: (Optional[Dict[str, List[str]]]) -> bool
        """
        Check if the cache was already invalidated
        When a DataObject saves/deletes, all list-caches persistent keys are removed within that code part.
        This can race with this list caching the results of a query. This should be checked after saving the list to remove the data.
        :param references: Class and field references taken from the query. Regenerated if not given
        :type references: dict
        :return: True if invalidated else False
        :rtype: bool
        """
        references = references or self._get_referenced_fields()
        persistent_keys = []
        # List all possible keys that the list can cache under
        for class_name, fields in references.iteritems():
            for field in fields:
                persistent_keys.append(self.generate_persistent_cache_key(class_name, field, self._key))
        data = list(self._persistent.get_multi(persistent_keys, must_exist=False))  # type: list
        return any(item is None for item in data)

    def _get_referenced_fields(self, references=None, object_type=None, query_items=None):
        # type: (Optional[dict], Optional[type], Optional[list]) -> dict
        """
        Retrieve an overview of all fields included in the query
        The fields are mapped by the class name. This mapping is used for nested properties
        :param references: A by-ref dict containing all references for this list (Providing None will generate a new dict)
        :param object_type: The object type for this references run (Providing None will use the current object type)
        :param query_items: The query items that need to be used for building references (Providing None will use the current query)
        :return: A dict containing all classes referenced within the itens together with the fields of those classes
        Example: {disk: ['__all', 'model'], 'storagerouter': ['name']}
        where disk with model X was requested on storagerouter with name Y
        :rtype: dict
        """
        def add_reference(c_name, f_name):
            """
            :param c_name of the class to add
            :param f_name: Name of the field to add
            Add a reference to the dict
            """
            if c_name not in references:
                references[c_name] = []
            if f_name not in references[c_name]:
                references[c_name].append(f_name)

        # All fields are referenced by default.
        references = references or {self._object_type.__name__.lower(): ['__all']}
        object_type = object_type or self._object_type
        query_items = query_items or self._query['items']

        for query_item in query_items:
            if isinstance(query_item, dict):
                # Recursive, items are added by reference
                self._get_referenced_fields(references, object_type, query_item['items'])
>>>>>>> 5ee0ff74
            else:
                field = query_item[0]
                field_paths = field.split('.')
                current_object_type = object_type
                item_counter = 0
                # Handle nesting of properties
                for property_item in field_paths:
                    item_counter += 1
                    class_name = current_object_type.__name__.lower()
                    # Determine which property type it is:
                    # Options are: relation (both direction), dynamic, simple
                    if property_item == 'guid':
                        # The guid is a final value which can't be changed so it shouldn't be taken into account
                        break
                    elif property_item in (prop.name for prop in current_object_type._properties):
                        # The property_item is in the properties, so it's a simple property (e.g. vmachine.name)
                        add_reference(class_name, property_item)
                        break
                    elif property_item in (relation.name for relation in current_object_type._relations):
                        # The property_item is in the relations, so it's a relation property (e.g. vdisk.vmachine)
                        add_reference(class_name, property_item)
                        relation = [relation for relation in current_object_type._relations if relation.name == property_item][0]
                        if relation.foreign_type is not None:
                            current_object_type = relation.foreign_type
                        continue
                    elif property_item.endswith('_guid') and property_item.replace('_guid', '') in (relation.name for relation in current_object_type._relations):
                        # The property_item is the guid pointing to a relation, so it can be handled like a simple property (e.g. vdisk.vmachine_guid)
                        add_reference(class_name, property_item.replace('_guid', ''))
                        break
                    elif property_item in (dynamic.name for dynamic in current_object_type._dynamics):
                        # The property_item is a dynamic property, which will be ignored anyway
                        break
                    else:
                        # No property and no relation, it might be a foreign relation (e.g. vmachine.vdisks)
                        # this means the property_item most likely contains an index
                        cleaned_property_item = property_item.split('[')[0]
                        relations = RelationMapper.load_foreign_relations(current_object_type)
                        if relations is not None:
                            if cleaned_property_item in relations:
                                current_object_type = Descriptor().load(relations[cleaned_property_item]['class']).get_object()
                                add_reference(current_object_type.__name__.lower(), relations[cleaned_property_item]['key'])
                                continue
                    raise RuntimeError('Invalid path given: {0}, currently pointing to {1}'.format(field_paths, property_item))
        return references

    @staticmethod
    def get_relation_set(remote_class, remote_key, own_class, own_key, own_guid):
        """
        This method will get a DataList for a relation.
        On a cache miss, the relation DataList will be rebuild and due to the nature of the full table scan, it will
        update all relations in the mean time.
        For below parameter information, use following example: We called "my_vmachine.vdisks".
        :param remote_class: The class of the remote part of the relation (e.g. VDisk)
        :param remote_key: The key in the remote_class that points to us (e.g. vmachine)
        :param own_class: The class of the base object of the relation (e.g. VMachine)
        :param own_key: The key in this class pointing to the remote classes (e.g. vdisks)
        :param own_guid: The guid of this object instance (e.g. the guid of my_vmachine)
        """

        # Example:
        # * remote_class = VDisk
        # * remote_key = vmachine
        # * own_class = VMachine
        # * own_key = vdisks
        # Called to load the vMachine.vdisks list (resulting in a possible scan of vDisk objects)
        # * own_guid = this vMachine object's guid

        persistent = PersistentFactory.get_client()
        own_name = own_class.__name__.lower()
        datalist = DataList(remote_class, key='{0}_{1}_{2}'.format(own_name, own_guid, remote_key))

        reverse_key = 'ovs_reverseindex_{0}_{1}|{2}|'.format(own_name, own_guid, own_key)
        datalist._guids = [guid.replace(reverse_key, '') for guid in persistent.prefix(reverse_key)]
        return datalist

    ######################
    # List functionality #
    ######################

    def _get_object(self, requested_guid):
        """
        Yields an instance with a given guid, or a fake class with only a guid property in case
        of a reduced list
        :param requested_guid: The guid of the object to be returned
        """
        if requested_guid in self._objects:
            requested_object = self._objects[requested_guid]
            if requested_object.updated_on_datastore():
                self._objects[requested_guid] = self._object_type(requested_guid)
                return self._objects[requested_guid]
            return requested_object
        elif requested_guid in self._data:
            self._objects[requested_guid] = self._object_type(requested_guid, data=self._data[requested_guid]['data'])
            return self._objects[requested_guid]
        self._objects[requested_guid] = self._object_type(requested_guid)
        return self._objects[requested_guid]

    def update(self, other):
        """
        This method merges in a datalist, preserving objects that might already
        be cached. It also maintains previous sorting, appending new items to the end of the list.
        There result is:
        * Both lists must have guids available
        * Only entries (guids) from the given list
        * Sorting (guids) of this list
        * Cached objects from both lists
        :param other: The list that must be used to update this lists query results
        :type other: ovs.dal.datalist.DataList
        """
        # Validating and ensure that the guids are available
        if not isinstance(other, DataList):
            raise TypeError('Both operands should be of type DataList')
        if Descriptor(self._object_type) != Descriptor(other._object_type):
            raise TypeError('Both operands should contain the same data')
        if self._executed is False and self._guids is None:
            self._guids = []
            self._data = {}
            self._objects = {}
            self._executed = True
        if other._executed is False and other._guids is None:
            other._execute_query()
        # Maintaining order is very important here
        old_guids = self._guids[:]
        new_guids = other._guids
        self._guids = []
        for guid in old_guids:
            if guid in new_guids:
                self._guids.append(guid)
        # noinspection PyTypeChecker
        for guid in new_guids:
            if guid not in self._guids:
                self._guids.append(guid)
        # Cleaning out old cached objects
        for guid in self._data.keys():
            if guid not in self._guids:
                del self._data[guid]
        for guid in self._objects.keys():
            if guid not in self._guids:
                del self._objects[guid]

    def index(self, value):
        """
        Returns the index of a given value (hybrid)
        :param value: Value to search index of (must be a hybrid)
        """
        if self._executed is False and self._guids is None:
            self._execute_query()
        return self._guids.index(value.guid)

    def count(self, value):
        """
        Returns the count for a given value (hybrid)
        :param value: Value to count occurrences for (must be a hybrid)
        """
        if self._executed is False and self._guids is None:
            self._execute_query()
        return self._guids.count(value.guid)

    def sort(self, key=None, reverse=False):
        """
        Sorts the list with a given set of parameters.
        However, the sorting will be applied to the guids only
        """
        if self._executed is False:
            self._execute_query()

        if key is None:
            return self._guids.sort(reverse=reverse)

        def _extract_key(guid):
            if self._shallow_sort is True:
                try:
                    type_dict = {'guid': guid}
                    type_dict.update(self._data[guid]['data'])
                    return key(type(self._object_type.__name__, (), type_dict))
                except AttributeError:
                    self._shallow_sort = False
            return key(self._get_object(guid))

        self._shallow_sort = True
        self._guids.sort(key=_extract_key, reverse=reverse)

    def reverse(self):
        """
        Reverses the list
        """
        if self._executed is False and self._guids is None:
            self._execute_query()
        self._guids.reverse()

    def loadunsafe(self):
        """
        Loads all objects (to use on e.g. sorting)
        """
        if self._executed is False:
            self._execute_query()
        for guid in self._guids:
            if guid not in self._objects:
                self._get_object(guid)

    def loadsafe(self):
        """
        Loads all objects (to use on e.g. sorting), but not caring about objects that doesn't exist
        """
        if self._executed is False:
            self._execute_query()
        for guid in self._guids:
            if guid not in self._objects:
                try:
                    self._get_object(guid)
                except ObjectNotFoundException:
                    pass

    def load(self):
        """
        Loads all objects
        """
        return self.loadsafe()

    def __add__(self, other):
        """
        __add__ operator for DataList
        :param other: A DataList instance that must be added to this instance
        :type other: ovs.dal.datalist.DataList
        """
        if not isinstance(other, DataList):
            raise TypeError('Both operands should be of type DataList')
        if Descriptor(self._object_type) != Descriptor(other._object_type):
            raise TypeError('Both operands should contain the same data')
        if self._executed is False and self._guids is None:
            self._execute_query()
        if other._executed is False and other._guids is None:
            other._execute_query()
        new_datalist = DataList(self._object_type)
        guids = self._guids[:]
        # noinspection PyTypeChecker
        for guid in other._guids:
            if guid not in guids:
                guids.append(guid)
        new_datalist._guids = guids
        return new_datalist

    def __radd__(self, other):
        """
        __radd__ operator for DataList
        :param other: Something that must be added to this instance. None, an empty list or a DataList is supported
        """
        # This will typically called when "other" is no DataList.
        if other is None:
            return self
        if isinstance(other, list) and other == []:
            return self
        return self.__add__(other)

    def iterloaded(self):
        """
        Allows to iterate only over the objects that are already loaded
        preventing unnecessary object loading
        """
        if self._executed is False:
            self._execute_query()
        for guid in self._guids:
            if guid in self._objects:
                yield self._objects[guid]

    def iterunsafe(self):
        """
        Yields object instances
        """
        if self._executed is False:
            self._execute_query()
        for guid in self._guids:
            yield self._get_object(guid)

    def itersafe(self):
        """
        Yields object instances, but not caring about objects that doesn't exist
        """
        if self._executed is False:
            self._execute_query()
        for guid in self._guids:
            try:
                yield self._get_object(guid)
            except ObjectNotFoundException:
                pass

    def __iter__(self):
        """
        Yields object instances
        """
        return self.itersafe()

    def __len__(self):
        """
        Returns the length of the list
        """
        if self._executed is False and self._guids is None:
            self._execute_query()
        # noinspection PyTypeChecker
        return len(self._guids)

    def __getitem__(self, item):
        """
        Provide indexer behavior to the list
        :param item: The index accessor used (can be a slice instance, or a number)
        """
        if self._executed is False:
            self._execute_query()

        if isinstance(item, slice):
            guids = self._guids[item.start:item.stop]
            new_datalist = DataList(self._object_type)
            new_datalist._guids = guids
            new_datalist._executed = True  # Will always be True at this point, since _execute_query is executed if False
            new_datalist._data = dict((key, copy.deepcopy(value)) for key, value in self._data.iteritems() if key in guids)
            new_datalist._objects = dict((key, value.clone()) for key, value in self._objects.iteritems() if key in guids)
            return new_datalist
        else:
            guid = self._guids[item]
            return self._get_object(guid)

    def remove(self, item):
        """
        Remove an item from the DataList
        :param item: Guid or hybrid object (of the correct type)
        """
        if self._executed is False and self._guids is None:
            self._execute_query()

        guid = None
        if isinstance(item, basestring):
            if item in self._guids:
                guid = item
        else:
            if Descriptor(self._object_type) != Descriptor(item.__class__):
                raise TypeError('Item should be of type {0}'.format(self._object_type))
            guid = item.guid
        if guid is None:
            raise ValueError('Item not in list')
        self._guids.remove(guid)
        self._objects = dict(item for item in self._objects.iteritems() if item[0] in self._guids)

    def pop(self, index):
        """
        Pop an item from the DataList at the specified index
        :param index: Index of item to pop
        """
        if self._executed is False and self._guids is None:
            self._execute_query()

        if not isinstance(index, int):
            raise ValueError('Index must be an integer')
        self._guids.pop(index)
        self._objects = dict(item for item in self._objects.iteritems() if item[0] in self._guids)

    def shuffle(self):
        """
        Randomly shuffle the items in the DataList
        """
        if self._executed is False and self._guids is None:
            self._execute_query()
        random.shuffle(self._guids)

    def __repr__(self):
        """
        A short self-representation
        """
        return '<DataList (type: {0}, executed: {1}, at: {2})>'.format(self._object_type.__name__, self._executed, hex(id(self)))

    @classmethod
    def generate_persistent_cache_key(cls, class_name=None, property_name=None, identifier=None):
        # type: (str, str, str) -> str
        """
        Generate the pointer to the cache key
        Providing None will skip that part
        The persistent DB is used for prefixing support. These DB keys point towards the key in the volatile store.
        :param class_name: Name of the the class
        :type class_name: str
        :param identifier: ID of the list. Also serves as the key where the data will be cached
        :type identifier: str
        :param property_name: Name of the property
        :type property_name: str
        :return: The generated key
        :rtype: str
        """
        parts = '{0}_{{0}}|{{0}}|{{0}}'.format(cls.CACHELINK).split('|')
        arg_parts = [class_name, property_name, identifier]
        key = ''
        for index, arg_part in enumerate(arg_parts):
            if arg_part is None:
                if index == 0:
                    # Special case. Return CACHELINK_
                    return parts[index].format('')
                return key
            part_to_add = '|{1}'.format(key, parts[index].format(arg_part))
            if key == '':
                part_to_add = part_to_add.split('|')[-1]
            key = '{0}{1}'.format(key, part_to_add)
        return key

    @classmethod
    def get_key_parts(cls, list_key):
        # type: (str) -> Tuple[str, str, str]
        """
        Returns all parts of the key
        :param list_key: Key of the list
        :type list_key: str
        :return: The parts of the key
        :rtype: Tuple[str, str, str]
        """
        namespace_class, field, cache_key = list_key.split('|')
        class_name = namespace_class.replace('{0}_'.format(cls.CACHELINK), '')
        return class_name, field, cache_key

    @classmethod
    def extract_cache_key(cls, list_key):
        # type: (str) -> str
        """
        Extract the cache key from a complete list key
        :param list_key: Key of the list
        :type list_key: str
        :return: The extracted key
        :rtype: str
        """
        class_name, field, cache_key = cls.get_key_parts(list_key)
        return cache_key<|MERGE_RESOLUTION|>--- conflicted
+++ resolved
@@ -566,31 +566,6 @@
                 else:
                     self._data[guid] = {'data': entries[index],
                                         'guid': guid}
-<<<<<<< HEAD
-            self._executed = True
-
-    @staticmethod
-    def _build_invalidations(invalidations, object_type, items):
-        """
-        Builds an invalidation set out of a given object type and query items. It will use type information
-        to build the invalidations, and not the actual data.
-        :param invalidations: A by-ref dict containing all invalidations for this list
-        :param object_type: The object type for this invalidations run
-        :param items: The query items that need to be used for building invalidations
-        :return: None. This invalidations is passed by reference and will be updated by reference
-        :rtype: NoneType
-        """
-        def _add(cname, field):
-            if cname not in invalidations:
-                invalidations[cname] = []
-            if field not in invalidations[cname]:
-                invalidations[cname].append(field)
-
-        for item in items:
-            if isinstance(item, dict):
-                # Recursive
-                DataList._build_invalidations(invalidations, object_type, item['items'])
-=======
         self._executed = True
 
     def remove_cached_data(self):
@@ -655,7 +630,6 @@
             if isinstance(query_item, dict):
                 # Recursive, items are added by reference
                 self._get_referenced_fields(references, object_type, query_item['items'])
->>>>>>> 5ee0ff74
             else:
                 field = query_item[0]
                 field_paths = field.split('.')
