# Copyright 2016 iNuron NV
#
# Licensed under the Apache License, Version 2.0 (the "License");
# you may not use this file except in compliance with the License.
# You may obtain a copy of the License at
#
#     http://www.apache.org/licenses/LICENSE-2.0
#
# Unless required by applicable law or agreed to in writing, software
# distributed under the License is distributed on an "AS IS" BASIS,
# WITHOUT WARRANTIES OR CONDITIONS OF ANY KIND, either express or implied.
# See the License for the specific language governing permissions and
# limitations under the License.

"""
Generic persistent factory.
"""
import unittest
from ovs.extensions.db.etcd.configuration import EtcdConfiguration


class PersistentFactory(object):
    """
    The PersistentFactory will generate certain default clients.
    """

    @staticmethod
    def get_client(client_type=None):
        """
        Returns a persistent storage client
        :param client_type: Type of store client
        """
        if not hasattr(PersistentFactory, 'store') or PersistentFactory.store is None:
            if hasattr(unittest, 'running_tests') and getattr(unittest, 'running_tests'):
                client_type = 'dummy'

            if client_type is None:
                client_type = EtcdConfiguration.get('/ovs/framework/stores|persistent')

            PersistentFactory.store = None
            if client_type in ['pyrakoon', 'arakoon']:
                from ovs.extensions.storage.persistent.pyrakoonstore import PyrakoonStore
<<<<<<< HEAD
                PersistentFactory.store = PyrakoonStore('ovsdb')
            if client_type == 'default':
=======
                PersistentFactory.store = PyrakoonStore(str(EtcdConfiguration.get('/ovs/framework/arakoon_clusters|ovsdb')))
            if client_type == 'dummy':
>>>>>>> 9fa0267b
                from ovs.extensions.storage.persistent.dummystore import DummyPersistentStore
                PersistentFactory.store = DummyPersistentStore()

        if PersistentFactory.store is None:
            raise RuntimeError('Invalid client_type specified')
        return PersistentFactory.store<|MERGE_RESOLUTION|>--- conflicted
+++ resolved
@@ -40,13 +40,8 @@
             PersistentFactory.store = None
             if client_type in ['pyrakoon', 'arakoon']:
                 from ovs.extensions.storage.persistent.pyrakoonstore import PyrakoonStore
-<<<<<<< HEAD
-                PersistentFactory.store = PyrakoonStore('ovsdb')
-            if client_type == 'default':
-=======
                 PersistentFactory.store = PyrakoonStore(str(EtcdConfiguration.get('/ovs/framework/arakoon_clusters|ovsdb')))
             if client_type == 'dummy':
->>>>>>> 9fa0267b
                 from ovs.extensions.storage.persistent.dummystore import DummyPersistentStore
                 PersistentFactory.store = DummyPersistentStore()
 
