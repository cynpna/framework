# Copyright 2016 iNuron NV
#
# Licensed under the Apache License, Version 2.0 (the "License");
# you may not use this file except in compliance with the License.
# You may obtain a copy of the License at
#
#     http://www.apache.org/licenses/LICENSE-2.0
#
# Unless required by applicable law or agreed to in writing, software
# distributed under the License is distributed on an "AS IS" BASIS,
# WITHOUT WARRANTIES OR CONDITIONS OF ANY KIND, either express or implied.
# See the License for the specific language governing permissions and
# limitations under the License.

"""
ArakoonNodeConfig class
ArakoonClusterConfig class
ArakoonClusterMetadata class
ArakoonInstaller class
"""

import os
import time
from ConfigParser import RawConfigParser
from ovs.dal.hybrids.servicetype import ServiceType
from ovs.extensions.db.etcd.configuration import EtcdConfiguration
from ovs.extensions.generic.remote import remote
from ovs.extensions.generic.sshclient import CalledProcessError, SSHClient
from ovs.extensions.generic.system import System
from ovs.extensions.generic.volatilemutex import volatile_mutex
from ovs.extensions.services.service import ServiceManager
from ovs.log.logHandler import LogHandler
from StringIO import StringIO


class ArakoonNodeConfig(object):
    """
    cluster node config parameters
    """
    def __init__(self, name, ip, client_port, messaging_port, log_sinks, crash_log_sinks, home, tlog_dir):
        """
        Initializes a new Config entry for a single Node
        """
        self.name = name
        self.ip = ip
        self.client_port = int(client_port)
        self.messaging_port = int(messaging_port)
        self.tlog_compression = 'snappy'
        self.log_level = 'info'
        self.log_sinks = log_sinks
        self.crash_log_sinks = crash_log_sinks
        self.home = home
        self.tlog_dir = tlog_dir
        self.fsync = True

    def __hash__(self):
        """
        Defines a hashing equivalent for a given ArakoonNodeConfig
        """
        return hash(self.name)

    def __eq__(self, other):
        """
        Checks whether two objects are the same.
        """
        if not isinstance(other, ArakoonNodeConfig):
            return False
        return self.__hash__() == other.__hash__()

    def __ne__(self, other):
        """
        Checks whether two objects are not the same.
        """
        if not isinstance(other, ArakoonNodeConfig):
            return True
        return not self.__eq__(other)


class ArakoonClusterConfig(object):
    """
    contains cluster config parameters
    """
    ETCD_CONFIG_KEY = '/ovs/arakoon/{0}/config'

    def __init__(self, cluster_id, plugins=None):
        """
        Initializes an empty Cluster Config
        """
        self.cluster_id = cluster_id
        self._extra_globals = {'tlog_max_entries': 5000}
        self.nodes = []
        self._plugins = []
        if isinstance(plugins, list):
            self._plugins = plugins
        elif isinstance(plugins, basestring):
            self._plugins.append(plugins)

    def load_config(self):
        """
        Reads a configuration from reality
        """
        contents = EtcdConfiguration.get(ArakoonClusterConfig.ETCD_CONFIG_KEY.format(self.cluster_id), raw=True)
        parser = RawConfigParser()
        parser.readfp(StringIO(contents))

        self.nodes = []
        self._extra_globals = {}
        for key in parser.options('global'):
            if key == 'plugins':
                self._plugins = [plugin.strip() for plugin in parser.get('global', 'plugins').split(',')]
            elif key in ['cluster_id', 'cluster']:
                pass  # Ignore these
            else:
                self._extra_globals[key] = parser.get('global', key)
        for node in parser.get('global', 'cluster').split(','):
            node = node.strip()
            self.nodes.append(ArakoonNodeConfig(name=node,
                                                ip=parser.get(node, 'ip'),
                                                client_port=parser.get(node, 'client_port'),
                                                messaging_port=parser.get(node, 'messaging_port'),
                                                log_sinks=parser.get(node, 'log_sinks'),
                                                crash_log_sinks=parser.get(node, 'crash_log_sinks'),
                                                home=parser.get(node, 'home'),
                                                tlog_dir=parser.get(node, 'tlog_dir')))

    def export(self):
        """
        Exports the current configuration to a python dict
        """
        data = {'global': {'cluster_id': self.cluster_id,
                           'cluster': ','.join(sorted(node.name for node in self.nodes)),
                           'plugins': ','.join(sorted(self._plugins))}}
        for key, value in self._extra_globals.iteritems():
            data['global'][key] = value
        for node in self.nodes:
            data[node.name] = {'name': node.name,
                               'ip': node.ip,
                               'client_port': node.client_port,
                               'messaging_port': node.messaging_port,
                               'tlog_compression': node.tlog_compression,
                               'log_level': node.log_level,
                               'log_sinks': node.log_sinks,
                               'crash_log_sinks': node.crash_log_sinks,
                               'home': node.home,
                               'tlog_dir': node.tlog_dir,
                               'fsync': 'true' if node.fsync else 'false'}
        return data

    def write_config(self):
        """
        Writes the configuration down to in the format expected by Arakoon
        """
        contents = RawConfigParser()
        data = self.export()
        for section in data:
            contents.add_section(section)
            for item in data[section]:
                contents.set(section, item, data[section][item])
        config_io = StringIO()
        contents.write(config_io)
        EtcdConfiguration.set(ArakoonClusterConfig.ETCD_CONFIG_KEY.format(self.cluster_id), config_io.getvalue(), raw=True)

    def delete_config(self):
        """
        Deletes a configuration file
        """
        key = ArakoonClusterConfig.ETCD_CONFIG_KEY.format(self.cluster_id)
        if EtcdConfiguration.exists(key, raw=True):
            EtcdConfiguration.delete(key, raw=True)


class ArakoonClusterMetadata(object):
    """
    Contains cluster metadata parameters
    """
    ETCD_METADATA_KEY = '/ovs/arakoon/{0}/metadata'

    def __init__(self, cluster_id):
        """
        Initializes an empty Cluster Config
        """
        self.in_use = False
        self.internal = True
        self.cluster_id = cluster_id
        self.cluster_type = None

    def load_metadata(self):
        """
        Reads the metadata for an arakoon cluster from reality
        :return: None
        """
        key = ArakoonClusterMetadata.ETCD_METADATA_KEY.format(self.cluster_id)
        if not EtcdConfiguration.exists(key):
            return

        metadata = EtcdConfiguration.get(key)
        if not isinstance(metadata, dict):
            raise ValueError('Metadata should be a dictionary')

        for key in ['in_use', 'internal', 'type']:
            if key not in metadata:
                raise ValueError('Not all required metadata keys are present for arakoon cluster {0}'.format(self.cluster_id))
            value = metadata[key]
            if key == 'in_use':
                if not isinstance(value, bool):
                    raise ValueError('"in_use" should be of type "bool"')
                self.in_use = value
            elif key == 'internal':
                if not isinstance(value, bool):
                    raise ValueError('"internal" should be of type "bool"')
                self.internal = value
            else:
                if value not in ServiceType.ARAKOON_CLUSTER_TYPES:
                    raise ValueError('Unsupported arakoon cluster type {0} found\nPlease choose from {1}'.format(value, ', '.join(ServiceType.ARAKOON_CLUSTER_TYPES)))
                self.cluster_type = value

    def write(self):
        """
        Write the metadata to Etcd
        :return: None
        """
        if self.cluster_type is None or self.cluster_type == '':
            raise ValueError('Cluster type must be defined before being able to store the cluster metadata information')

        etcd_key = ArakoonClusterMetadata.ETCD_METADATA_KEY.format(self.cluster_id)
        EtcdConfiguration.set(key=etcd_key, value={'type': self.cluster_type,
                                                   'in_use': self.in_use,
                                                   'internal': self.internal})

    def claim(self):
        """
        Claim a cluster and mark it in use
        """
        self.in_use = True
        self.write()

    def unclaim(self):
        """
        Un-claim a cluster and mark it as no longer in use
        """
        self.in_use = False
        self.write()


class ArakoonInstaller(object):
    """
    class to dynamically install/(re)configure arakoon cluster
    """
    ARAKOON_BASE_DIR = '{0}/arakoon'
    ARAKOON_HOME_DIR = '{0}/arakoon/{1}/db'
    ARAKOON_TLOG_DIR = '{0}/arakoon/{1}/tlogs'
    ARAKOON_CATCHUP_COMMAND = 'arakoon --node {0} -config {1} -catchup-only'
    ETCD_CONFIG_ROOT = '/ovs/arakoon'
    ETCD_CONFIG_KEY = ETCD_CONFIG_ROOT + '/{0}/config'
    ETCD_CONFIG_PATH = 'etcd://127.0.0.1:2379' + ETCD_CONFIG_KEY
    SSHCLIENT_USER = 'ovs'

    _logger = LogHandler.get('extensions', name='arakoon_installer')
    _logger.logger.propagate = False

    def __init__(self):
        """
        ArakoonInstaller should not be instantiated
        """
        raise RuntimeError('ArakoonInstaller is a complete static helper class')

    @staticmethod
<<<<<<< HEAD
    def create_cluster(cluster_name, ip, base_dir, plugins=None, locked=True):
=======
    def clean_leftover_arakoon_data(ip, directories):
        """
        Delete existing arakoon data or copy to the side
        Directories should be a dict with key the absolute paths and value a boolean indicating archive or delete
        eg: {'/var/log/arakoon/ovsdb': True,                     --> Files under this directory will be archived
             '/opt/OpenvStorage/db/arakoon/ovsdb/tlogs': False}  --> Files under this directory will be deleted
        :param ip: IP on which to check for existing data
        :type ip: str

        :param directories: Directories to archive or delete
        :type directories: dict

        :return: None
        """
        root_client = SSHClient(ip, username='root')

        # Verify whether all files to be archived have been released properly
        open_file_errors = []
        ArakoonInstaller._logger.debug('Cleanup old arakoon - Checking open files')
        dirs_with_files = {}
        for directory, archive in directories.iteritems():
            ArakoonInstaller._logger.debug('Cleaning old arakoon - Checking directory {0}'.format(directory))
            if root_client.dir_exists(directory):
                ArakoonInstaller._logger.debug('Cleaning old arakoon - Directory {0} exists'.format(directory))
                file_names = root_client.file_list(directory, abs_path=True, recursive=True)
                if len(file_names) > 0:
                    ArakoonInstaller._logger.debug('Cleaning old arakoon - Files found in directory {0}'.format(directory))
                    dirs_with_files[directory] = {'files': file_names,
                                                  'archive': archive}
                for file_name in file_names:
                    try:
                        open_files = root_client.run('lsof {0}'.format(file_name))
                        if open_files != '':
                            open_file_errors.append('Open file {0} detected in directory {1}'.format(os.path.basename(file_name), directory))
                    except CalledProcessError:
                        continue

        if len(open_file_errors) > 0:
            raise RuntimeError('\n - ' + '\n - '.join(open_file_errors))

        for directory, info in dirs_with_files.iteritems():
            if info['archive'] is True:
                # Create zipped tar
                ArakoonInstaller._logger.debug('Cleanup old arakoon - Start archiving directory {0}'.format(directory))
                archive_dir = '{0}/archive'.format(directory)
                if not root_client.dir_exists(archive_dir):
                    ArakoonInstaller._logger.debug('Cleanup old arakoon - Creating archive directory {0}'.format(archive_dir))
                    root_client.dir_create(archive_dir)

                ArakoonInstaller._logger.debug('Cleanup old arakoon - Creating tar file')
                tar_name = '{0}/{1}.tgz'.format(archive_dir, int(time.time()))
                root_client.run('cd {0}; tar -cz -f {1} --exclude "archive" *'.format(directory, tar_name))

            ArakoonInstaller._logger.debug('Cleanup old arakoon - Removing old files from {0}'.format(directory))
            root_client.file_delete(info['files'])

    @staticmethod
    def create_cluster(cluster_name, cluster_type, ip, base_dir, plugins=None, locked=True, internal=True, claim=False):
>>>>>>> 9fa0267b
        """
        Always creates a cluster but marks it's usage according to the internal flag
        :param cluster_name: Name of the cluster
        :type cluster_name: str

        :param cluster_type: Type of the cluster (See ServiceType.ARAKOON_CLUSTER_TYPES)
        :type cluster_type: str

        :param ip: IP address of the first node of the new cluster
        :type ip: str

        :param base_dir: Base directory that should contain the data and tlogs
        :type base_dir: str

        :param plugins: Plugins that should be added to the configuration file
        :type plugins: list

        :param locked: Indicates whether the create should run in a locked context (e.g. to prevent port conflicts)
        :type locked: bool

        :param internal: Is cluster internally managed by OVS
        :type internal: bool

        :param claim: Claim the cluster right away
        :type claim: bool

        :return: Ports used by arakoon cluster
        :rtype: dict
        """
        if cluster_type not in ServiceType.ARAKOON_CLUSTER_TYPES:
            raise ValueError('Cluster type {0} is not supported. Please choose from {1}'.format(cluster_type, ', '.join(ServiceType.ARAKOON_CLUSTER_TYPES)))

        if EtcdConfiguration.dir_exists('/ovs/arakoon/{0}'.format(cluster_name)):
            raise ValueError('An Arakoon cluster with name "{0}" already exists'.format(cluster_name))

        ArakoonInstaller._logger.debug('Creating cluster {0} on {1}'.format(cluster_name, ip))
        base_dir = base_dir.rstrip('/')

        client = SSHClient(ip, username=ArakoonInstaller.SSHCLIENT_USER)
        if ArakoonInstaller.is_running(cluster_name, client):
            ArakoonInstaller._logger.info('Arakoon service running for cluster {0}'.format(cluster_name))
            config = ArakoonClusterConfig(cluster_name, plugins)
            config.load_config()
            for node in config.nodes:
                if node.ip == ip:
                    return {'client_port': node.client_port,
                            'messaging_port': node.messaging_port}

        node_name = System.get_my_machine_id(client)

        home_dir = ArakoonInstaller.ARAKOON_HOME_DIR.format(base_dir, cluster_name)
        tlog_dir = ArakoonInstaller.ARAKOON_TLOG_DIR.format(base_dir, cluster_name)

        port_mutex = None
        try:
            if locked is True:
                from ovs.extensions.generic.volatilemutex import volatile_mutex
                port_mutex = volatile_mutex('arakoon_install_ports_{0}'.format(ip))
                port_mutex.acquire(wait=60)
            ports = ArakoonInstaller._get_free_ports(client)
            config = ArakoonClusterConfig(cluster_name, plugins)
            config.nodes.append(ArakoonNodeConfig(name=node_name,
                                                  ip=ip,
                                                  client_port=ports[0],
                                                  messaging_port=ports[1],
                                                  log_sinks=LogHandler.get_sink_path('arakoon_server'),
                                                  crash_log_sinks=LogHandler.get_sink_path('arakoon_server_crash'),
                                                  home=home_dir,
                                                  tlog_dir=tlog_dir))
            ArakoonInstaller._deploy(config)

            metadata = ArakoonClusterMetadata(cluster_id=cluster_name)
            metadata.internal = internal
            metadata.cluster_type = cluster_type.upper()
            metadata.write()
            if claim is True:
                metadata.claim()
        finally:
            if port_mutex is not None:
                port_mutex.release()

        ArakoonInstaller._logger.debug('Creating cluster {0} on {1} completed'.format(cluster_name, ip))
        return {'metadata': metadata,
                'client_port': ports[0],
                'messaging_port': ports[1]}

    @staticmethod
    def delete_cluster(cluster_name, ip):
        """
        Deletes a complete cluster
        :param cluster_name: Name of the cluster to remove
        :type cluster_name: str

        :param ip: IP address of the last node of a cluster
        :type ip: str

        :return: None
        """
        ArakoonInstaller._logger.debug('Deleting cluster {0} on {1}'.format(cluster_name, ip))
        config = ArakoonClusterConfig(cluster_name)
        config.load_config()

        # Cleans up a complete cluster (remove services, directories and configuration files)
        for node in config.nodes:
            ArakoonInstaller._destroy_node(config, node)
        EtcdConfiguration.delete('{0}/{1}'.format(ArakoonInstaller.ETCD_CONFIG_ROOT, cluster_name), raw=True)
        ArakoonInstaller._logger.debug('Deleting cluster {0} on {1} completed'.format(cluster_name, ip))

    @staticmethod
    def extend_cluster(master_ip, new_ip, cluster_name, base_dir, locked=True):
        """
        Extends a cluster to a given new node
        :param master_ip: IP of one of the already existing nodes
        :type master_ip: str

        :param new_ip: IP address of the node to be added
        :type new_ip: str

        :param cluster_name: Name of the cluster to be extended
        :type cluster_name: str

        :param base_dir: Base directory that will hold the db and tlogs
        :type base_dir: str

        :param locked: Indicates whether the extend should run in a locked context (e.g. to prevent port conflicts)
        :type locked: bool

        :return: Ports used by arakoon cluster
        :rtype: dict
        """
        ArakoonInstaller._logger.debug('Extending cluster {0} from {1} to {2}'.format(cluster_name, master_ip, new_ip))
        base_dir = base_dir.rstrip('/')

        config = ArakoonClusterConfig(cluster_name)
        config.load_config()

        client = SSHClient(new_ip, username=ArakoonInstaller.SSHCLIENT_USER)
        node_name = System.get_my_machine_id(client)

        home_dir = ArakoonInstaller.ARAKOON_HOME_DIR.format(base_dir, cluster_name)
        tlog_dir = ArakoonInstaller.ARAKOON_TLOG_DIR.format(base_dir, cluster_name)

        port_mutex = None
        try:
            if locked is True:
                from ovs.extensions.generic.volatilemutex import volatile_mutex
                port_mutex = volatile_mutex('arakoon_install_ports_{0}'.format(new_ip))
                port_mutex.acquire(wait=60)
            ports = ArakoonInstaller._get_free_ports(client)
            if node_name not in [node.name for node in config.nodes]:
                config.nodes.append(ArakoonNodeConfig(name=node_name,
                                                      ip=new_ip,
                                                      client_port=ports[0],
                                                      messaging_port=ports[1],
                                                      log_sinks=LogHandler.get_sink_path('arakoon_server'),
                                                      crash_log_sinks=LogHandler.get_sink_path('arakoon_server_crash'),
                                                      home=home_dir,
                                                      tlog_dir=tlog_dir))
            ArakoonInstaller._deploy(config)
        finally:
            if port_mutex is not None:
                port_mutex.release()

        ArakoonInstaller._logger.debug('Extending cluster {0} from {1} to {2} completed'.format(cluster_name, master_ip, new_ip))
        return {'client_port': ports[0],
                'messaging_port': ports[1]}

    @staticmethod
    def shrink_cluster(deleted_node_ip, cluster_name, offline_nodes=None):
        """
        Removes a node from a cluster, the old node will become a slave
        :param deleted_node_ip: The ip of the node that should be deleted
        :type deleted_node_ip: str

        :param cluster_name: The name of the cluster to shrink
        :type cluster_name: str

        :param offline_nodes: Storage Routers which are offline
        :type offline_nodes: list

        :return: None
        """
        ArakoonInstaller._logger.debug('Shrinking cluster {0} from {1}'.format(cluster_name, deleted_node_ip))
        config = ArakoonClusterConfig(cluster_name)
        config.load_config()

        if offline_nodes is None:
            offline_nodes = []

        for node in config.nodes[:]:
            if node.ip == deleted_node_ip:
                config.nodes.remove(node)
                if node.ip not in offline_nodes:
                    ArakoonInstaller._destroy_node(config, node)
        ArakoonInstaller._deploy(config, offline_nodes)
        ArakoonInstaller._logger.debug('Shrinking cluster {0} from {1} completed'.format(cluster_name, deleted_node_ip))

    @staticmethod
    def deploy_cluster(cluster_name, node_ip):
        """
        (Re)deploys a given cluster
        :param cluster_name: Name of the cluster to (re)deploy
        :type cluster_name: str

        :param node_ip: IP address of one of the cluster's nodes
        :type node_ip: str

        :return: None
        """
        ArakoonInstaller._logger.debug('(Re)deploying cluster {0} from {1}'.format(cluster_name, node_ip))
        config = ArakoonClusterConfig(cluster_name)
        config.load_config()
        ArakoonInstaller._deploy(config)

    @staticmethod
    def get_unused_arakoon_metadata_and_claim(cluster_type, locked=True):
        """
        Retrieve arakoon cluster information based on its type
        :param cluster_type: Type of arakoon cluster (See ServiceType.ARAKOON_CLUSTER_TYPES)
        :type cluster_type: str

        :param locked: Execute this in a locked context
        :type locked: bool

        :return: List of ArakoonClusterMetadata objects
        :rtype: ArakoonClusterMetadata
        """
        cluster_type = cluster_type.upper()
        if cluster_type not in ServiceType.ARAKOON_CLUSTER_TYPES:
            raise ValueError('Unsupported arakoon cluster type provided. Please choose from {0}'.format(', '.join(ServiceType.ARAKOON_CLUSTER_TYPES)))
        if not EtcdConfiguration.dir_exists('/ovs/arakoon'):
            return None

        mutex = volatile_mutex('claim_arakoon_metadata', wait=10)
        try:
            if locked is True:
                mutex.acquire()

            for cluster_name in EtcdConfiguration.list('/ovs/arakoon'):
                metadata = ArakoonClusterMetadata(cluster_id=cluster_name)
                metadata.load_metadata()
                if metadata.cluster_type == cluster_type and metadata.in_use is False and metadata.internal is False:
                    metadata.claim()
                    return metadata
        finally:
            if locked is True:
                mutex.release()

    @staticmethod
    def get_arakoon_metadata_by_cluster_name(cluster_name):
        """
        Retrieve arakoon cluster information based on its name
        :param cluster_name: Name of the arakoon cluster
        :type cluster_name: str

        :return: Arakoon cluster metadata information
        :rtype: ArakoonClusterMetadata
        """
        if not EtcdConfiguration.exists('/ovs/arakoon', raw=True):
            raise ValueError('Etcd key "/ovs/arakoon" not found')

        for cluster in EtcdConfiguration.list('/ovs/arakoon'):
            if cluster == cluster_name:
                arakoon_metadata = ArakoonClusterMetadata(cluster_id=cluster_name)
                arakoon_metadata.load_metadata()
                return arakoon_metadata
        raise ValueError('No arakoon cluster found with name "{0}"'.format(cluster_name))

    @staticmethod
    def _get_free_ports(client):
        node_name = System.get_my_machine_id(client)
        clusters = []
        exclude_ports = []
        if EtcdConfiguration.dir_exists(ArakoonInstaller.ETCD_CONFIG_ROOT):
            for cluster_name in EtcdConfiguration.list(ArakoonInstaller.ETCD_CONFIG_ROOT):
                try:
                    config = ArakoonClusterConfig(cluster_name)
                    config.load_config()
                    for node in config.nodes:
                        if node.name == node_name:
                            clusters.append(cluster_name)
                            exclude_ports.append(node.client_port)
                            exclude_ports.append(node.messaging_port)
                except:
                    ArakoonInstaller._logger.error('  Could not load port information of cluster {0}'.format(cluster_name))

        ports = System.get_free_ports(EtcdConfiguration.get('/ovs/framework/hosts/{0}/ports|arakoon'.format(node_name)), exclude_ports, 2, client)
        ArakoonInstaller._logger.debug('  Loaded free ports {0} based on existing clusters {1}'.format(ports, clusters))
        return ports

    @staticmethod
    def _destroy_node(config, node):
        """
        Cleans up a single node (remove services, directories and configuration files)
        """
        ArakoonInstaller._logger.debug('Destroy node {0} in cluster {1}'.format(node.ip, config.cluster_id))

        # Removes services for a cluster on a given node
        root_client = SSHClient(node.ip, username='root')
        ArakoonInstaller.stop(config.cluster_id, client=root_client)
        ArakoonInstaller.remove(config.cluster_id, client=root_client)

        # Cleans all directories on a given node
        for directory in [node.log_dir, node.tlog_dir, node.home]:
            root_client.dir_delete([directory])

        # Removes a configuration file from a node
        config.delete_config()
        ArakoonInstaller._logger.debug('Destroy node {0} in cluster {1} completed'.format(node.ip, config.cluster_id))

    @staticmethod
    def _deploy(config, offline_nodes=None):
        """
        Deploys a complete cluster: Distributing the configuration files, creating directories and services
        """
        ArakoonInstaller._logger.debug('Deploying cluster {0}'.format(config.cluster_id))
        if offline_nodes is None:
            offline_nodes = []
        for node in config.nodes:
            if node.ip in offline_nodes:
                continue
            ArakoonInstaller._logger.debug('  Deploying cluster {0} on {1}'.format(config.cluster_id, node.ip))
            root_client = SSHClient(node.ip, username='root')

            # Distributes a configuration file to all its nodes
            config.write_config()

            # Create dirs as root because mountpoint /mnt/cache1 is typically owned by root
            abs_paths = {node.tlog_dir, node.home}  # That's a set
            if node.log_sinks.startswith('/'):
                abs_paths.add(os.path.dirname(os.path.abspath(node.log_sinks)))
            if node.crash_log_sinks.startswith('/'):
                abs_paths.add(os.path.dirname(os.path.abspath(node.crash_log_sinks)))
            abs_paths = list(abs_paths)
            if not root_client.dir_exists(abs_paths):
                root_client.dir_create(abs_paths)
                root_client.dir_chmod(abs_paths, 0755, recursive=True)
                root_client.dir_chown(abs_paths, 'ovs', 'ovs', recursive=True)

            # Creates services for/on all nodes in the config
            base_name = 'ovs-arakoon'
            target_name = 'ovs-arakoon-{0}'.format(config.cluster_id)
            ServiceManager.add_service(base_name, root_client,
                                       params={'CLUSTER': config.cluster_id,
                                               'NODE_ID': node.name,
                                               'CONFIG_PATH': ArakoonInstaller.ETCD_CONFIG_PATH.format(config.cluster_id)},
                                       target_name=target_name)
            ArakoonInstaller._logger.debug('  Deploying cluster {0} on {1} completed'.format(config.cluster_id, node.ip))

    @staticmethod
    def start(cluster_name, client):
        """
        Starts an arakoon cluster
        :param cluster_name: The name of the cluster service to start
        :type cluster_name: str

        :param client: Client on which to start the service
        :type client: SSHClient

        :return: None
        """
        if ServiceManager.has_service('arakoon-{0}'.format(cluster_name), client=client) is True:
            ServiceManager.start_service('arakoon-{0}'.format(cluster_name), client=client)

    @staticmethod
    def stop(cluster_name, client):
        """
        Stops an arakoon service
        :param cluster_name: The name of the cluster service to stop
        :type cluster_name: str

        :param client: Client on which to stop the service
        :type client: SSHClient

        :return: None
        """
        if ServiceManager.has_service('arakoon-{0}'.format(cluster_name), client=client) is True:
            ServiceManager.stop_service('arakoon-{0}'.format(cluster_name), client=client)

    @staticmethod
    def is_running(cluster_name, client):
        """
        Checks if arakoon service is running
        :param cluster_name: The name of the cluster service to check
        :type cluster_name: str

        :param client: Client on which to check the service
        :type client: SSHClient

        :return: None
        """
        if ServiceManager.has_service('arakoon-{0}'.format(cluster_name), client=client):
            return ServiceManager.get_service_status('arakoon-{0}'.format(cluster_name), client=client)
        return False

    @staticmethod
    def remove(cluster_name, client):
        """
        Removes an arakoon service
        :param cluster_name: The name of the cluster service to remove
        :type cluster_name: str

        :param client: Client on which to remove the service
        :type client: SSHClient

        :return: None
        """
        if ServiceManager.has_service('arakoon-{0}'.format(cluster_name), client=client) is True:
            ServiceManager.remove_service('arakoon-{0}'.format(cluster_name), client=client)

    @staticmethod
    def wait_for_cluster(cluster_name, sshclient):
        """
        Waits for an Arakoon cluster to be available (by sending a nop)
        :param cluster_name: Name of the cluster to wait on
        :type cluster_name: str

        :param sshclient: Client on which to wait for the cluster
        :type sshclient: SSHClient

        :return: True
        :rtype: Boolean
        """
        ArakoonInstaller._logger.debug('Waiting for cluster {0}'.format(cluster_name))
        from ovs.extensions.storage.persistentfactory import PersistentFactory
        with remote(sshclient.ip, [PersistentFactory], 'ovs') as rem:
            client = rem.PersistentFactory.get_client()
            client.nop()
            ArakoonInstaller._logger.debug('Waiting for cluster {0}: available'.format(cluster_name))
            return True

    @staticmethod
    def restart_cluster(cluster_name, master_ip):
        """
        Execute a restart sequence (Executed after arakoon and/or alba package upgrade)
        :param cluster_name: Name of the cluster to restart
        :type cluster_name: str

        :param master_ip: IP of one of the cluster nodes
        :type master_ip: str

        :return: None
        """
        ArakoonInstaller._logger.debug('Restart sequence for {0} via {1}'.format(cluster_name, master_ip))

        config = ArakoonClusterConfig(cluster_name)
        config.load_config()

        all_clients = [SSHClient(node.ip, username='root') for node in config.nodes]
        if len(config.nodes) <= 2:
            ArakoonInstaller._logger.debug('  Insufficient nodes in cluster {0}. Full restart'.format(cluster_name))
            for function in [ArakoonInstaller.stop, ArakoonInstaller.start]:
                for client in all_clients:
                    function(cluster_name, client)
            ArakoonInstaller.wait_for_cluster(cluster_name, all_clients[0])
        else:
            ArakoonInstaller._logger.debug('  Sufficient nodes in cluster {0}. Sequential restart'.format(cluster_name))
            for client in all_clients:
                ArakoonInstaller.stop(cluster_name, client)
                ArakoonInstaller.start(cluster_name, client)
                ArakoonInstaller._logger.debug('  Restarted node {0} on cluster {1}'.format(client.ip, cluster_name))
                ArakoonInstaller.wait_for_cluster(cluster_name, client)
        ArakoonInstaller._logger.debug('Restart sequence for {0} via {1} completed'.format(cluster_name, master_ip))

    @staticmethod
    def restart_cluster_add(cluster_name, current_ips, new_ip):
        """
        Execute a (re)start sequence after adding a new node to a cluster.
        :param cluster_name: Name of the cluster to restart
        :type cluster_name: str

        :param current_ips: IPs of the previous nodes
        :type current_ips: list

        :param new_ip: IP of the newly added node
        :type new_ip: str

        :return: None
        """
        ArakoonInstaller._logger.debug('Restart sequence (add) for {0}'.format(cluster_name))
        ArakoonInstaller._logger.debug('Current ips: {0}'.format(', '.join(current_ips)))
        ArakoonInstaller._logger.debug('New ip: {0}'.format(new_ip))

        client = SSHClient(new_ip, username=ArakoonInstaller.SSHCLIENT_USER)
        if ArakoonInstaller.is_running(cluster_name, client):
            ArakoonInstaller._logger.info('Arakoon service for {0} is already running'.format(cluster_name))
            return
        config = ArakoonClusterConfig(cluster_name)
        config.load_config()

        if len(config.nodes) > 1:
            ArakoonInstaller._logger.debug('Catching up new node {0} for cluster {1}'.format(new_ip, cluster_name))
            node_name = [node.name for node in config.nodes if node.ip == new_ip][0]
            config_path = ArakoonInstaller.ETCD_CONFIG_PATH.format(cluster_name)
            client.run(ArakoonInstaller.ARAKOON_CATCHUP_COMMAND.format(node_name, config_path))
            ArakoonInstaller._logger.debug('Catching up new node {0} for cluster {1} completed'.format(new_ip, cluster_name))

        threshold = 2 if new_ip in current_ips else 1
        for ip in current_ips:
            if ip == new_ip:
                continue
            current_client = SSHClient(ip, username='root')
            ArakoonInstaller.stop(cluster_name, client=current_client)
            ArakoonInstaller.start(cluster_name, client=current_client)
            ArakoonInstaller._logger.debug('  Restarted node {0} for cluster {1}'.format(current_client.ip, cluster_name))
            if len(current_ips) > threshold:  # A two node cluster needs all nodes running
                ArakoonInstaller.wait_for_cluster(cluster_name, current_client)
        client = SSHClient(new_ip, username='root')
        ArakoonInstaller.start(cluster_name, client=client)
        ArakoonInstaller.wait_for_cluster(cluster_name, client)
        ArakoonInstaller._logger.debug('Started node {0} for cluster {1}'.format(new_ip, cluster_name))

    @staticmethod
    def restart_cluster_remove(cluster_name, remaining_ips):
        """
        Execute a restart sequence after removing a node from a cluster
        :param cluster_name: Name of the cluster to restart
        :type cluster_name: str

        :param remaining_ips: IPs of the remaining nodes after shrink
        :type remaining_ips: list

        :return: None
        """
        ArakoonInstaller._logger.debug('Restart sequence (remove) for {0}'.format(cluster_name))
        ArakoonInstaller._logger.debug('Remaining ips: {0}'.format(', '.join(remaining_ips)))
        for ip in remaining_ips:
            client = SSHClient(ip, username='root')
            ArakoonInstaller.stop(cluster_name, client=client)
            ArakoonInstaller.start(cluster_name, client=client)
            ArakoonInstaller._logger.debug('  Restarted node {0} for cluster {1}'.format(client.ip, cluster_name))
            if len(remaining_ips) > 2:  # A two node cluster needs all nodes running
                ArakoonInstaller.wait_for_cluster(cluster_name, client)
        ArakoonInstaller._logger.debug('Restart sequence (remove) for {0} completed'.format(cluster_name))<|MERGE_RESOLUTION|>--- conflicted
+++ resolved
@@ -265,9 +265,6 @@
         raise RuntimeError('ArakoonInstaller is a complete static helper class')
 
     @staticmethod
-<<<<<<< HEAD
-    def create_cluster(cluster_name, ip, base_dir, plugins=None, locked=True):
-=======
     def clean_leftover_arakoon_data(ip, directories):
         """
         Delete existing arakoon data or copy to the side
@@ -326,7 +323,6 @@
 
     @staticmethod
     def create_cluster(cluster_name, cluster_type, ip, base_dir, plugins=None, locked=True, internal=True, claim=False):
->>>>>>> 9fa0267b
         """
         Always creates a cluster but marks it's usage according to the internal flag
         :param cluster_name: Name of the cluster
@@ -379,6 +375,9 @@
 
         home_dir = ArakoonInstaller.ARAKOON_HOME_DIR.format(base_dir, cluster_name)
         tlog_dir = ArakoonInstaller.ARAKOON_TLOG_DIR.format(base_dir, cluster_name)
+        ArakoonInstaller.clean_leftover_arakoon_data(ip, {log_dir: True,
+                                                          home_dir: False,
+                                                          tlog_dir: False})
 
         port_mutex = None
         try:
@@ -468,6 +467,9 @@
 
         home_dir = ArakoonInstaller.ARAKOON_HOME_DIR.format(base_dir, cluster_name)
         tlog_dir = ArakoonInstaller.ARAKOON_TLOG_DIR.format(base_dir, cluster_name)
+        ArakoonInstaller.clean_leftover_arakoon_data(new_ip, {log_dir: True,
+                                                              home_dir: False,
+                                                              tlog_dir: False})
 
         port_mutex = None
         try:
