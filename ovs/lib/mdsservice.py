--- conflicted
+++ resolved
@@ -373,10 +373,6 @@
         """
         if offline_nodes is None:
             offline_nodes = []
-<<<<<<< HEAD
-=======
-
->>>>>>> 55fe0f09
         mds_per_storagerouter = {}
         mds_per_load = {}
         for storagedriver in vpool.storagedrivers:
