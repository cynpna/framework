# Copyright 2014 iNuron NV
#
# Licensed under the Open vStorage Modified Apache License (the "License");
# you may not use this file except in compliance with the License.
# You may obtain a copy of the License at
#
#     http://www.openvstorage.org/license
#
# Unless required by applicable law or agreed to in writing, software
# distributed under the License is distributed on an "AS IS" BASIS,
# WITHOUT WARRANTIES OR CONDITIONS OF ANY KIND, either express or implied.
# See the License for the specific language governing permissions and
# limitations under the License.

"""
Module for SetupController
"""

import os
import re
import sys
import json
import time
import base64
import urllib2
from paramiko import AuthenticationException
from etcd import EtcdConnectionFailed
from ConfigParser import RawConfigParser
from ovs.extensions.db.arakoon.ArakoonInstaller import ArakoonClusterConfig
from ovs.extensions.db.arakoon.ArakoonInstaller import ArakoonInstaller
from ovs.extensions.db.etcd.installer import EtcdInstaller
from ovs.extensions.generic.etcdconfig import EtcdConfiguration
from ovs.extensions.generic.interactive import Interactive
from ovs.extensions.generic.remote import Remote
from ovs.extensions.generic.sshclient import SSHClient
from ovs.extensions.generic.sshclient import UnableToConnectException
from ovs.extensions.generic.system import System
from ovs.extensions.services.service import ServiceManager
from ovs.extensions.storage.persistentfactory import PersistentFactory
from ovs.extensions.storage.volatilefactory import VolatileFactory
from ovs.extensions.storageserver.storagedriver import StorageDriverConfiguration
from ovs.lib.helpers.toolbox import Toolbox
from ovs.log.logHandler import LogHandler

logger = LogHandler.get('lib', name='setup')
logger.logger.propagate = False


class SetupController(object):
    """
    This class contains all logic for setting up an environment, installed with system-native packages
    """

    # Generic configuration files
    avahi_filename = '/etc/avahi/services/ovs_cluster.service'

    # Services
    model_services = ['memcached', 'arakoon-ovsdb']
    master_services = model_services + ['rabbitmq-server', 'etcd-config']
    extra_node_services = ['workers', 'volumerouter-consumer']
    master_node_services = master_services + ['scheduled-tasks', 'snmp', 'webapp-api', 'nginx',
                                              'volumerouter-consumer'] + extra_node_services

    discovered_nodes = {}
    host_ips = set()

    @staticmethod
    def setup_node(ip=None, force_type=None):
        """
        Sets up a node.
        1. Some magic figuring out here:
           - Which cluster (new, joining)
           - Cluster role (master, extra)
        2. Prepare cluster
        3. Depending on (2), setup first/extra node
        4. Depending on (2), promote new extra node
        :param ip: IP of the node to set up
        :param force_type: Force master or extra node
        """

        print Interactive.boxed_message(['Open vStorage Setup'])
        logger.info('Starting Open vStorage Setup')

        target_password = None
        cluster_name = None
        first_node = True
        nodes = []
        cluster_ip = None
        hypervisor_type = None
        hypervisor_name = None
        hypervisor_password = None
        hypervisor_ip = None
        hypervisor_username = 'root'
        known_passwords = {}
        master_ip = None
        join_cluster = False
        configure_memcached = True
        configure_rabbitmq = True
        enable_heartbeats = True
        ip_client_map = {}

        # Support non-interactive setup
        preconfig = '/tmp/openvstorage_preconfig.cfg'
        if os.path.exists(preconfig):
            config = RawConfigParser()
            config.read(preconfig)
            ip = config.get('setup', 'target_ip')
            target_password = config.get('setup', 'target_password')  # @TODO: Replace by using "known_passwords"
            cluster_ip = config.get('setup', 'cluster_ip')
            cluster_name = str(config.get('setup', 'cluster_name'))
            master_ip = config.get('setup', 'master_ip')
            hypervisor_type = config.get('setup', 'hypervisor_type')
            hypervisor_name = config.get('setup', 'hypervisor_name')
            hypervisor_ip = config.get('setup', 'hypervisor_ip')
            hypervisor_username = config.get('setup', 'hypervisor_username')
            hypervisor_password = config.get('setup', 'hypervisor_password')
            join_cluster = config.getboolean('setup', 'join_cluster')
            configure_memcached = config.getboolean('setup', 'configure_memcached')
            configure_rabbitmq = config.getboolean('setup', 'configure_rabbitmq')
            if config.has_option('setup', 'other_nodes'):
                SetupController.discovered_nodes = json.loads(config.get('setup', 'other_nodes'))
            if config.has_option('setup', 'passwords'):
                known_passwords = json.loads(config.get('setup', 'passwords'))
            enable_heartbeats = False

        try:
            if force_type is not None:
                force_type = force_type.lower()
                if force_type not in ['master', 'extra']:
                    raise ValueError("The force_type parameter should be 'master' or 'extra'.")

            # Create connection to target node
            print '\n+++ Setting up connections +++\n'
            logger.info('Setting up connections')

            if ip is None:
                ip = '127.0.0.1'
            if target_password is None:
                node_string = 'this node' if ip == '127.0.0.1' else ip
                target_node_password = SetupController._ask_validate_password(ip, username='root', node_string=node_string)
            else:
                target_node_password = target_password
            target_client = SSHClient(ip, username='root', password=target_node_password)
            unique_id = System.get_my_machine_id(target_client)
            ip_client_map[ip] = target_client

            logger.debug('Target client loaded')

            try:
                if EtcdConfiguration.get('/ovs/framework/hosts/{0}/setupcompleted'.format(unique_id)) is True:
                    raise RuntimeError('This node has already been configured for Open vStorage. Re-running the setup is not supported.')
            except EtcdConnectionFailed:
                pass

            print '\n+++ Collecting cluster information +++\n'
            logger.info('Collecting cluster information')

            ipaddresses = target_client.run("ip a | grep 'inet ' | sed 's/\s\s*/ /g' | cut -d ' ' -f 3 | cut -d '/' -f 1").strip().splitlines()
            ipaddresses = [found_ip.strip() for found_ip in ipaddresses if found_ip.strip() != '127.0.0.1']
            SetupController.host_ips = set(ipaddresses)

            # Check whether running local or remote
            local_unique_id = System.get_my_machine_id()
            remote_install = unique_id != local_unique_id
            logger.debug('{0} installation'.format('Remote' if remote_install else 'Local'))
            try:
                target_client.file_exists('/etc/openvstorage_id')
            except:
                raise RuntimeError("The 'openvstorage' package is not installed on {0}".format(ip))

            # Getting cluster information
            current_cluster_names = []
            clusters = []
            avahi_installed = SetupController._avahi_installed(target_client)
            discovery_result = {}
            if avahi_installed is True:
                discovery_result = SetupController._discover_nodes(target_client)
                if discovery_result:
                    clusters = discovery_result.keys()
                    clusters.sort()
                    current_cluster_names = clusters[:]
                    logger.debug('Cluster names: {0}'.format(current_cluster_names))
                else:
                    logger.debug('No clusters found')
            else:
                logger.debug('No avahi installed/detected')

            local_cluster_name = None
            if remote_install is True:
                if os.path.exists(SetupController.avahi_filename):
                    with open(SetupController.avahi_filename, 'r') as avahi_file:
                        avahi_contents = avahi_file.read()
                    match_groups = re.search('>ovs_cluster_(?P<cluster>[^_]+)_.+?<', avahi_contents).groupdict()
                    if 'cluster' in match_groups:
                        local_cluster_name = match_groups['cluster']

            node_name = target_client.run('hostname')
            logger.debug('Current host: {0}'.format(node_name))
            if cluster_name is None:
                while True:
                    logger.debug('Cluster selection')
                    new_cluster = 'Create a new cluster'
                    join_manually = 'Join {0} cluster'.format('a' if len(clusters) == 0 else 'a different')
                    cluster_options = [new_cluster] + clusters + [join_manually]
                    question = 'Select a cluster to join' if len(clusters) > 0 else 'No clusters found'
                    cluster_name = Interactive.ask_choice(cluster_options, question,
                                                          default_value=local_cluster_name,
                                                          sort_choices=False)
                    if cluster_name == new_cluster:
                        cluster_name = None
                        first_node = True
                    elif cluster_name == join_manually:
                        cluster_name = None
                        first_node = False
                        node_ip = Interactive.ask_string('Please enter the IP of one of the cluster\'s nodes')
                        if not re.match(SSHClient.IP_REGEX, node_ip):
                            print 'Incorrect IP provided'
                            continue
                        if node_ip in target_client.local_ips:
                            print "A local ip address was given, please select '{0}'".format(new_cluster)
                            continue
                        logger.debug('Trying to manually join cluster on {0}'.format(node_ip))

                        node_password = SetupController._ask_validate_password(node_ip, username='root')
                        storagerouters = {}
                        try:
                            from ovs.dal.lists.storagerouterlist import StorageRouterList
                            with Remote(node_ip, [StorageRouterList],
                                        username='root',
                                        password=node_password,
                                        strict_host_key_checking=False) as remote:
                                for sr in remote.StorageRouterList.get_storagerouters():
                                    storagerouters[sr.ip] = sr.name
                                    if sr.node_type == 'MASTER':
                                        if sr.ip == node_ip:
                                            master_ip = node_ip
                                            known_passwords[master_ip] = node_password
                                        elif master_ip is None:
                                            master_ip = sr.ip
                        except Exception, ex:
                            logger.error('Error loading storagerouters: {0}'.format(ex))
                        if len(storagerouters) == 0:
                            logger.debug('No StorageRouters could be loaded, cannot join the cluster')
                            print 'The cluster on the given master node cannot be joined as no StorageRouters could be loaded'
                            continue
                        correct = Interactive.ask_yesno(
                            message='Following StorageRouters were detected:\n    {0}\nAre they correct?'.format(
                                ', '.join(storagerouters.keys()))
                        )
                        if correct is False:
                            print 'The cluster on the given master node cannot be joined as not all StorageRouters could be loaded'
                            continue

                        known_passwords[node_ip] = node_password
                        if master_ip is not None and master_ip not in known_passwords:
                            master_password = SetupController._ask_validate_password(master_ip, username='root')
                            known_passwords[master_ip] = master_password
                        for sr_ip, sr_name in storagerouters.iteritems():
                            SetupController.discovered_nodes[sr_name] = {'ip': sr_ip,
                                                                         'type': 'unknown',
                                                                         'ip_list': [sr_ip]}
                            nodes.append(sr_ip)
                        if node_ip not in ip_client_map:
                            ip_client_map[node_ip] = SSHClient(node_ip, username='root', password=node_password)
                    else:
                        logger.debug('Cluster {0} selected'.format(cluster_name))
                        SetupController.discovered_nodes = discovery_result[cluster_name]
                        nodes = [node_property['ip'] for node_property in discovery_result[cluster_name].values()]
                        if node_name in discovery_result[cluster_name].keys():
                            continue_install = Interactive.ask_yesno(
                                '{0} already exists in cluster {1}. Do you want to continue?'.format(
                                    node_name, cluster_name
                                ), default_value=True
                            )
                            if continue_install is False:
                                raise ValueError('Duplicate node name found.')
                        master_nodes = [this_node_name for this_node_name, node_properties in discovery_result[cluster_name].iteritems()
                                        if node_properties.get('type', None) == 'master']
                        if len(master_nodes) == 0:
                            raise RuntimeError('No master node could be found in cluster {0}'.format(cluster_name))
                        for node_name, node_info in discovery_result[cluster_name].iteritems():
                            if node_info['ip'] != ip:
                                master_ip = node_info['ip']
                                break
                        if master_ip is None:
                            raise RuntimeError('Could not find appropriate master')
                        master_password = SetupController._ask_validate_password(master_ip, username='root')
                        known_passwords[master_ip] = master_password
                        if master_ip not in ip_client_map:
                            ip_client_map[master_ip] = SSHClient(master_ip, username='root', password=master_password)
                        first_node = False
                    break

                if first_node is True and cluster_name is None:
                    while True:
                        cluster_name = Interactive.ask_string('Please enter the cluster name')
                        if cluster_name in current_cluster_names:
                            print 'The new cluster name should be unique.'
                        elif not re.match('^[0-9a-zA-Z]+(\-[0-9a-zA-Z]+)*$', cluster_name):
                            print "The new cluster name can only contain numbers, letters and dashes."
                        else:
                            break

            else:  # Automated install
                logger.debug('Automated installation')
                if SetupController._avahi_installed(target_client):
                    if cluster_name in discovery_result:
                        SetupController.discovered_nodes = discovery_result[cluster_name]
                nodes = [node_property['ip'] for node_property in SetupController.discovered_nodes.values()]
                first_node = not join_cluster
            if not cluster_name and first_node is False and avahi_installed is True:
                raise RuntimeError('The name of the cluster should be known by now.')

            # Get target cluster ip
            ipaddresses = target_client.run("ip a | grep 'inet ' | sed 's/\s\s*/ /g' | cut -d ' ' -f 3 | cut -d '/' -f 1").strip().splitlines()
            ipaddresses = [found_ip.strip() for found_ip in ipaddresses if found_ip.strip() != '127.0.0.1']
            if not cluster_ip:
                cluster_ip = Interactive.ask_choice(ipaddresses, 'Select the public ip address of {0}'.format(node_name))
                ip_client_map.pop(ip)
                ip_client_map[cluster_ip] = SSHClient(cluster_ip, username='root', password=target_node_password)
            known_passwords[cluster_ip] = target_node_password
            if cluster_ip not in nodes:
                nodes.append(cluster_ip)
            logger.debug('Cluster ip is selected as {0}'.format(cluster_ip))

            if target_password is not None:
                for node in nodes:
                    known_passwords[node] = target_password

            hypervisor_info, ip_client_map = SetupController._prepare_node(cluster_ip=cluster_ip,
                                                                           nodes=nodes,
                                                                           known_passwords=known_passwords,
                                                                           ip_client_map=ip_client_map,
                                                                           hypervisor_info={'type': hypervisor_type,
                                                                                            'name': hypervisor_name,
                                                                                            'username': hypervisor_username,
                                                                                            'ip': hypervisor_ip,
                                                                                            'password': hypervisor_password})
            if first_node is True:
                SetupController._setup_first_node(target_client=ip_client_map[cluster_ip],
                                                  unique_id=unique_id,
                                                  cluster_name=cluster_name,
                                                  node_name=node_name,
                                                  hypervisor_info=hypervisor_info,
                                                  enable_heartbeats=enable_heartbeats,
                                                  configure_memcached=configure_memcached,
                                                  configure_rabbitmq=configure_rabbitmq)
            else:
                # Deciding master/extra
                SetupController._setup_extra_node(cluster_ip=cluster_ip,
                                                  master_ip=master_ip,
                                                  cluster_name=cluster_name,
                                                  unique_id=unique_id,
                                                  ip_client_map=ip_client_map,
                                                  hypervisor_info=hypervisor_info,
                                                  configure_memcached=configure_memcached,
                                                  configure_rabbitmq=configure_rabbitmq)

                print 'Analyzing cluster layout'
                logger.info('Analyzing cluster layout')
                config = ArakoonClusterConfig('ovsdb')
                config.load_config(SSHClient(master_ip, username='root', password=known_passwords[master_ip]))
                logger.debug('{0} nodes for cluster {1} found'.format(len(config.nodes), 'ovsdb'))
                if (len(config.nodes) < 3 or force_type == 'master') and force_type != 'extra':
                    SetupController._promote_node(cluster_ip=cluster_ip,
                                                  master_ip=master_ip,
                                                  cluster_name=cluster_name,
                                                  ip_client_map=ip_client_map,
                                                  unique_id=unique_id,
                                                  configure_memcached=configure_memcached,
                                                  configure_rabbitmq=configure_rabbitmq)

            print ''
            print Interactive.boxed_message(['Setup complete.',
                                             'Point your browser to https://{0} to use Open vStorage'.format(cluster_ip)])
            logger.info('Setup complete')

        except Exception as exception:
            print ''  # Spacing
            logger.exception('Unexpected error')
            logger.error(str(exception))
            print Interactive.boxed_message(['An unexpected error occurred:', str(exception)])
            sys.exit(1)
        except KeyboardInterrupt:
            print ''
            print ''
            print Interactive.boxed_message(['This setup was aborted. Open vStorage may be in an inconsistent state, make sure to validate the installation.'])
            logger.error('Keyboard interrupt')
            sys.exit(1)

    @staticmethod
    def promote_or_demote_node(node_action, cluster_ip=None):
        """
        Promotes or demotes the local node
        :param node_action: Demote or promote
        :param cluster_ip: IP of node to promote or demote
        """

        if node_action not in ('promote', 'demote'):
            raise ValueError('Nodes can only be promoted or demoted')

        print Interactive.boxed_message(['Open vStorage Setup - {0}'.format(node_action.capitalize())])
        logger.info('Starting Open vStorage Setup - {0}'.format(node_action))

        try:
            print '\n+++ Collecting information +++\n'
            logger.info('Collecting information')

            machine_id = System.get_my_machine_id()
            if EtcdConfiguration.get('/ovs/framework/hosts/{0}/setupcompleted'.format(machine_id)) is False:
                raise RuntimeError('No local OVS setup found.')

            node_type = EtcdConfiguration.get('/ovs/framework/hosts/{0}/type'.format(machine_id))
            if node_action == 'promote' and node_type == 'MASTER':
                raise RuntimeError('This node is already master.')
            elif node_action == 'demote' and node_type == 'EXTRA':
                raise RuntimeError('This node should be a master.')
            elif node_type not in ['MASTER', 'EXTRA']:
                raise RuntimeError('This node is not correctly configured.')
            elif cluster_ip and not re.match(Toolbox.regex_ip, cluster_ip):
                raise RuntimeError('Incorrect IP provided ({0})'.format(cluster_ip))

            master_ip = None
            offline_nodes = []
            if node_action == 'demote' and cluster_ip:
                from ovs.dal.lists.storagerouterlist import StorageRouterList
                from ovs.lib.storagedriver import StorageDriverController

                ip = cluster_ip
                online = True
                unique_id = None
                cluster_name = None
                ip_client_map = {}
                configure_rabbitmq = True
                configure_memcached = True
                for storage_router in StorageRouterList.get_storagerouters():
                    try:
                        client = SSHClient(storage_router.ip, username='root')
                        client.run('pwd')
                        if storage_router.node_type == 'MASTER':
                            master_ip = storage_router.ip
                        ip_client_map[storage_router.ip] = client
                    except UnableToConnectException:
                        if storage_router.ip == cluster_ip:
                            online = False
                            unique_id = storage_router.machine_id
                            StorageDriverController.move_away(storagerouter_guid=storage_router.guid)
                        offline_nodes.append(storage_router)
                if online is True:
                    raise RuntimeError("If the node is online, please use 'ovs setup demote' executed on the node you wish to demote")

<<<<<<< HEAD
            target_password = SetupController._ask_validate_password('127.0.0.1', username='root',
                                                                     node_string='this node')
            target_client = SSHClient('127.0.0.1', username='root', password=target_password)

            unique_id = System.get_my_machine_id(target_client)
            ip = EtcdConfiguration.get('/ovs/framework/hosts/{0}/ip'.format(unique_id))

            cluster_name = None
            if SetupController._avahi_installed(target_client):
                with open(SetupController.avahi_filename, 'r') as avahi_file:
                    avahi_contents = avahi_file.read()
                match_groups = re.search('>ovs_cluster_(?P<cluster>[^_]+)_.+?<', avahi_contents).groupdict()
                if 'cluster' not in match_groups:
                    raise RuntimeError('No cluster information found.')
                cluster_name = match_groups['cluster']
                discovery_result = SetupController._discover_nodes(target_client)
                master_nodes = [this_node_name for this_node_name, node_properties in discovery_result[cluster_name].iteritems() if node_properties.get('type') == 'master']
                nodes = [node_property['ip'] for node_property in discovery_result[cluster_name].values()]
                if len(master_nodes) == 0:
                    if node_action == 'promote':
                        raise RuntimeError('No master node could be found in cluster {0}'.format(cluster_name))
                    else:
                        raise RuntimeError('It is not possible to remove the only master in cluster {0}'.format(cluster_name))
                master_ip = None
                for node_name, node_info in discovery_result[cluster_name].iteritems():
                    if node_info['ip'] != ip:
                        master_ip = node_info['ip']
                        break
                if master_ip is None:
                    raise RuntimeError('Could not find appropriate master')
                nodes.append(ip)  # The client node is never included in the discovery results
=======
>>>>>>> 3384f295
            else:
                target_password = SetupController._ask_validate_password('127.0.0.1', username='root',
                                                                         node_string='this node')
                target_client = SSHClient('127.0.0.1', username='root', password=target_password)

                unique_id = System.get_my_machine_id(target_client)
                ip = target_client.config_read('ovs.grid.ip')

                cluster_name = None
                if SetupController._avahi_installed(target_client):
                    with open(SetupController.avahi_filename, 'r') as avahi_file:
                        avahi_contents = avahi_file.read()
                    match_groups = re.search('>ovs_cluster_(?P<cluster>[^_]+)_.+?<', avahi_contents).groupdict()
                    if 'cluster' not in match_groups:
                        raise RuntimeError('No cluster information found.')
                    cluster_name = match_groups['cluster']
                    discovery_result = SetupController._discover_nodes(target_client)
                    master_nodes = [this_node_name for this_node_name, node_properties in discovery_result[cluster_name].iteritems() if node_properties.get('type') == 'master']
                    nodes = [node_property['ip'] for node_property in discovery_result[cluster_name].values()]
                    if len(master_nodes) == 0:
                        if node_action == 'promote':
                            raise RuntimeError('No master node could be found in cluster {0}'.format(cluster_name))
                        else:
                            raise RuntimeError('It is not possible to remove the only master in cluster {0}'.format(cluster_name))
                    for node_name, node_info in discovery_result[cluster_name].iteritems():
                        if node_info['ip'] != ip:
                            master_ip = node_info['ip']
                            break
                    nodes.append(ip)  # The client node is never included in the discovery results
                else:
                    master_nodes = []
                    nodes = []
                    try:
                        from ovs.dal.lists.storagerouterlist import StorageRouterList
                        with Remote(target_client.ip, [StorageRouterList],
                                    username='root',
                                    password=target_password,
                                    strict_host_key_checking=False) as remote:
                            for sr in remote.StorageRouterList.get_storagerouters():
                                nodes.append(sr.ip)
                                if sr.machine_id != unique_id and sr.node_type == 'MASTER':
                                    master_nodes.append(ip)
                    except Exception, ex:
                        logger.error('Error loading storagerouters: {0}'.format(ex))
                    if len(master_nodes) == 0:
                        if node_action == 'promote':
                            raise RuntimeError('No master node could be found')
                        else:
                            raise RuntimeError('It is not possible to remove the only master')
                    for possible_ip in master_nodes:
                        if ip != possible_ip:
                            master_ip = possible_ip
                            break

                ip_client_map = dict((node_ip, SSHClient(node_ip, username='root')) for node_ip in nodes if node_ip)
                configure_rabbitmq = True
                configure_memcached = True
                preconfig = '/tmp/openvstorage_preconfig.cfg'
                if os.path.exists(preconfig):
                    config = RawConfigParser()
                    config.read(preconfig)
                    configure_memcached = config.getboolean('setup', 'configure_memcached')
                    configure_rabbitmq = config.getboolean('setup', 'configure_rabbitmq')
            if master_ip is None:
                raise RuntimeError('Failed to retrieve another responsive MASTER node')
            if node_action == 'promote':
                SetupController._promote_node(cluster_ip=ip,
                                              master_ip=master_ip,
                                              cluster_name=cluster_name,
                                              ip_client_map=ip_client_map,
                                              unique_id=unique_id,
                                              configure_memcached=configure_memcached,
                                              configure_rabbitmq=configure_rabbitmq)
            else:
                SetupController._demote_node(cluster_ip=ip,
                                             master_ip=master_ip,
                                             cluster_name=cluster_name,
                                             ip_client_map=ip_client_map,
                                             unique_id=unique_id,
                                             configure_memcached=configure_memcached,
                                             configure_rabbitmq=configure_rabbitmq,
                                             offline_nodes=offline_nodes)

            print ''
            print Interactive.boxed_message(['{0} complete.'.format(node_action.capitalize())])
            logger.info('Setup complete - {0}'.format(node_action))

        except Exception as exception:
            print ''  # Spacing
            logger.exception('Unexpected error')
            logger.error(str(exception))
            print Interactive.boxed_message(['An unexpected error occurred:', str(exception)])
            sys.exit(1)
        except KeyboardInterrupt:
            print ''
            print ''
            print Interactive.boxed_message(['This setup was aborted. Open vStorage may be in an inconsistent state, make sure to validate the installation.'])
            logger.error('Keyboard interrupt')
            sys.exit(1)

    @staticmethod
    def remove_nodes(node_ips):
        """
        Remove the nodes with specified IPs from the cluster
        :param node_ips: IPs of nodes to remove
        :type node_ips: str
        :return: None
        """
        from ovs.lib.storagedriver import StorageDriverController
        from ovs.lib.storagerouter import StorageRouterController
        from ovs.dal.lists.storagerouterlist import StorageRouterList
        from ovs.dal.lists.vdisklist import VDiskList

        SetupController._log_message('+++ Remove nodes started +++')
        SetupController._log_message('\nWARNING: Some of these steps may take a very long time, please check /var/log/ovs/lib.log on this node for more logging information\n\n')

        ###############
        # VALIDATIONS #
        ###############
        if not isinstance(node_ips, str):
            raise ValueError('Node IPs must be a comma separated string of IPs or a single IP')

        storage_router_ips_to_remove = set()
        node_ips = node_ips.rstrip(',')
        for storage_router_ip in node_ips.split(','):
            storage_router_ip = storage_router_ip.strip()
            if not storage_router_ip:
                raise ValueError("An IP or multiple IPs of the Storage Routers to remove must be provided")
            if not re.match(SSHClient.IP_REGEX, storage_router_ip.strip()):
                raise ValueError('Invalid IP {0} specified'.format(storage_router_ip))
            storage_router_ips_to_remove.add(storage_router_ip)

        SetupController._log_message('Following nodes with IPs will be removed from the cluster: {0}'.format(list(storage_router_ips_to_remove)))
        storage_router_all = StorageRouterList.get_storagerouters()
        storage_router_masters = StorageRouterList.get_masters()
        storage_router_all_ips = set([storage_router.ip for storage_router in storage_router_all])
        storage_router_master_ips = set([storage_router.ip for storage_router in storage_router_masters])
        storage_routers_to_remove = [StorageRouterList.get_by_ip(storage_router_ip) for storage_router_ip in storage_router_ips_to_remove]
        unknown_ips = storage_router_ips_to_remove.difference(storage_router_all_ips)
        if unknown_ips:
            raise ValueError('Unknown IPs specified\nKnown in model:\n - {0}\nSpecified for removal:\n - {1}'.format('\n - '.join(storage_router_all_ips),
                                                                                                                     '\n - '.join(unknown_ips)))

        if len(storage_router_ips_to_remove) == len(storage_router_all_ips):
            raise RuntimeError("Removing all nodes wouldn't be very smart now, would it?")

        if not storage_router_master_ips.difference(storage_router_ips_to_remove):
            raise RuntimeError("Removing all master nodes wouldn't be very smart now, would it?")

        if System.get_my_storagerouter() in storage_routers_to_remove:
            raise RuntimeError('The node to be removed cannot be identical to the node on which the removal is initiated')

        SetupController._log_message('Creating SSH connections to remaining master nodes')
        master_ip = None
        ip_client_map = {}
        storage_routers_offline = []
        storage_routers_to_remove_online = []
        storage_routers_to_remove_offline = []
        for storage_router in storage_router_all:
            try:
                client = SSHClient(storage_router, username='root')
                if client.run('pwd'):
                    SetupController._log_message('  Node with IP {0:<15} successfully connected to'.format(storage_router.ip))
                    ip_client_map[storage_router.ip] = SSHClient(storage_router.ip, username='root')
                    if storage_router not in storage_routers_to_remove and storage_router.node_type == 'MASTER':
                        master_ip = storage_router.ip
                if storage_router in storage_routers_to_remove:
                    storage_routers_to_remove_online.append(storage_router)
            except UnableToConnectException:
                SetupController._log_message('  Node with IP {0:<15} is unreachable'.format(storage_router.ip))
                storage_routers_offline.append(storage_router)
                if storage_router in storage_routers_to_remove:
                    storage_routers_to_remove_offline.append(storage_router)

        if len(ip_client_map) == 0 or master_ip is None:
            raise RuntimeError('Could not connect to any master node in the cluster')

        if len(storage_routers_to_remove_online) > 0 and len(storage_routers_to_remove_offline) > 0:
            raise RuntimeError('Both on- and offline nodes have been specified for removal')  # Technically (might be) possible, but to prevent screw-ups

        online_storage_router_guids = [sr.guid for sr in storage_routers_to_remove_online]
        for vd in VDiskList.get_vdisks():
            if vd.storagerouter_guid and vd.storagerouter_guid in online_storage_router_guids:
                raise RuntimeError("Still vDisks attached to Storage Router with guid {0}".format(vd.storagerouter_guid))

        ###########
        # REMOVAL #
        ###########
        try:
            SetupController._log_message('Starting removal of nodes')
            for storage_router in storage_routers_to_remove:
                if storage_router in storage_routers_to_remove_offline:
                    SetupController._log_message('  Marking all Storage Drivers served by Storage Router {0} as offline'.format(storage_router.ip))
                    StorageDriverController.move_away(storagerouter_guid=storage_router.guid)
                    for storagedriver in storage_router.storagedrivers:
                        target_sr = None
                        for sd in storagedriver.vpool.storagedrivers:
                            sr = sd.storagerouter
                            if sr.guid != storage_router and sr not in storage_routers_to_remove:
                                target_sr = sr
                                break
                        if target_sr is not None:
                            client = SSHClient(target_sr)
                            old_storage_router_path = '{0}/{1}'.format(storagedriver.mountpoint, storage_router.machine_id)
                            if client.dir_exists(old_storage_router_path):
                                # make sure files are "stolen" from the watcher
                                client.run('ls -Ral {0}'.format(SSHClient.shell_safe(old_storage_router_path)))

            for storage_router in storage_routers_to_remove:
                # 2. Remove vPools
                SetupController._log_message('  Cleaning up node with IP {0}'.format(storage_router.ip))
                storage_routers_offline_guids = [sr.guid for sr in storage_routers_offline if sr.guid != storage_router.guid]
                for storage_driver in storage_router.storagedrivers:
                    SetupController._log_message('    Removing vPool {0} from node'.format(storage_driver.vpool.name))
                    StorageRouterController.remove_storagedriver(storagedriver_guid=storage_driver.guid,
                                                                 offline_storage_router_guids=storage_routers_offline_guids)

                # 3. Demote if MASTER
                if storage_router.node_type == 'MASTER':
                    SetupController._demote_node(cluster_ip=storage_router.ip,
                                                 master_ip=master_ip,
                                                 cluster_name=None,
                                                 ip_client_map=ip_client_map,
                                                 unique_id=storage_router.machine_id,
                                                 configure_memcached=True,
                                                 configure_rabbitmq=True,
                                                 offline_nodes=storage_routers_offline)

                # 4. Clean up model
                SetupController._log_message('    Removing node from model')
                SetupController._run_hooks('remove', storage_router.ip)

                for disk in storage_router.disks:
                    for partition in disk.partitions:
                        partition.delete()
                    disk.delete()

                pmachine = storage_router.pmachine
                for vmachine in pmachine.vmachines:
                    vmachine.delete(abandon=['vdisks'])
                storage_router.delete()
                pmachine.delete()

                SetupController._log_message('    Successfully removed node')
        except Exception as exception:
            print ''  # Spacing
            print Interactive.boxed_message(['An unexpected error occurred:', str(exception)])
            logger.exception('Unexpected error')
            logger.error(str(exception))
            sys.exit(1)
        except KeyboardInterrupt:
            print ''
            print ''
            print Interactive.boxed_message(['This setup was aborted. Open vStorage may be in an inconsistent state, make sure to validate the installation.'])
            logger.error('Keyboard interrupt')
            sys.exit(1)
        SetupController._log_message('+++ Remove nodes finished +++')

    @staticmethod
    def _prepare_node(cluster_ip, nodes, known_passwords, ip_client_map, hypervisor_info):
        """
        Prepares a node:
        - Exchange SSH keys
        - Update hosts files
        - Request hypervisor information
        """

        print '\n+++ Preparing node +++\n'
        logger.info('Preparing node')

        # Exchange ssh keys
        print 'Exchanging SSH keys and updating hosts files'
        logger.info('Exchanging SSH keys and updating hosts files')
        passwords = {}
        password = None
        if known_passwords:
            password = known_passwords.values()[0]
        for node in nodes:
            if node in known_passwords:
                passwords[node] = known_passwords[node]
                if node not in ip_client_map:
                    ip_client_map[node] = SSHClient(node, username='root', password=known_passwords[node])
                continue
            password = SetupController._ask_validate_password(node, username='root', previous=password)
            passwords[node] = password
            if node not in ip_client_map:
                ip_client_map[node] = SSHClient(node, username='root', password=password)

        logger.debug('Nodes: {0}'.format(nodes))
        logger.debug('Discovered nodes: \n{0}'.format(SetupController.discovered_nodes))
        all_ips = set()
        all_hostnames = set()
        for hostname, node_details in SetupController.discovered_nodes.iteritems():
            for ip in node_details['ip_list']:
                all_ips.add(ip)
            all_hostnames.add(hostname)
        all_ips.update(SetupController.host_ips)

        root_ssh_folder = '/root/.ssh'
        ovs_ssh_folder = '/opt/OpenvStorage/.ssh'
        public_key_filename = '{0}/id_rsa.pub'
        authorized_keys_filename = '{0}/authorized_keys'
        known_hosts_filename = '{0}/known_hosts'
        authorized_keys = ''
        mapping = {}
        for node, node_client in ip_client_map.iteritems():
            if node_client.file_exists(authorized_keys_filename.format(root_ssh_folder)):
                existing_keys = node_client.file_read(authorized_keys_filename.format(root_ssh_folder)).split('\n')
                for existing_key in existing_keys:
                    if existing_key not in authorized_keys:
                        authorized_keys += "{0}\n".format(existing_key)
            if node_client.file_exists(authorized_keys_filename.format(ovs_ssh_folder)):
                existing_keys = node_client.file_read(authorized_keys_filename.format(ovs_ssh_folder))
                for existing_key in existing_keys:
                    if existing_key not in authorized_keys:
                        authorized_keys += "{0}\n".format(existing_key)
            root_pub_key = node_client.file_read(public_key_filename.format(root_ssh_folder))
            ovs_pub_key = node_client.file_read(public_key_filename.format(ovs_ssh_folder))
            if root_pub_key not in authorized_keys:
                authorized_keys += '{0}\n'.format(root_pub_key)
            if ovs_pub_key not in authorized_keys:
                authorized_keys += '{0}\n'.format(ovs_pub_key)
            node_hostname = node_client.run('hostname')
            all_hostnames.add(node_hostname)
            mapping[node] = node_hostname

        for node, node_client in ip_client_map.iteritems():
            for hostname_node, hostname in mapping.iteritems():
                System.update_hosts_file(hostname, hostname_node, node_client)
            node_client.file_write(authorized_keys_filename.format(root_ssh_folder), authorized_keys)
            node_client.file_write(authorized_keys_filename.format(ovs_ssh_folder), authorized_keys)
            cmd = 'cp {1} {1}.tmp; ssh-keyscan -t rsa {0} {2} 2> /dev/null >> {1}.tmp; cat {1}.tmp | sort -u - > {1}'
            node_client.run(cmd.format(' '.join(all_ips), known_hosts_filename.format(root_ssh_folder),
                                       ' '.join(all_hostnames)))
            cmd = 'su - ovs -c "cp {1} {1}.tmp; ssh-keyscan -t rsa {0} {2} 2> /dev/null  >> {1}.tmp; cat {1}.tmp | sort -u - > {1}"'
            node_client.run(cmd.format(' '.join(all_ips), known_hosts_filename.format(ovs_ssh_folder),
                                       ' '.join(all_hostnames)))

        target_client = ip_client_map[cluster_ip]

        print 'Collecting hypervisor information'
        logger.info('Collecting hypervisor information')

        # Collecting hypervisor data
        possible_hypervisor = None
        module = target_client.run('lsmod | grep kvm || true').strip()
        if module != '':
            possible_hypervisor = 'KVM'
        else:
            disktypes = target_client.run('dmesg | grep VMware || true').strip()
            if disktypes != '':
                possible_hypervisor = 'VMWARE'

        if not hypervisor_info.get('type'):
            hypervisor_info['type'] = Interactive.ask_choice(['VMWARE', 'KVM'],
                                                             question='Which type of hypervisor is this Storage Router backing?',
                                                             default_value=possible_hypervisor)
            logger.debug('Selected hypervisor type {0}'.format(hypervisor_info['type']))
        default_name = ('esxi{0}' if hypervisor_info['type'] == 'VMWARE' else 'kvm{0}').format(cluster_ip.split('.')[-1])
        if not hypervisor_info.get('name'):
            hypervisor_info['name'] = Interactive.ask_string('Enter hypervisor hostname', default_value=default_name)
        if hypervisor_info['type'] == 'VMWARE':
            first_request = True  # If parameters are wrong, we need to re-ask it
            while True:
                if not hypervisor_info.get('ip') or not first_request:
                    hypervisor_info['ip'] = Interactive.ask_string('Enter hypervisor ip address',
                                                                   default_value=hypervisor_info.get('ip'))
                if not hypervisor_info.get('username') or not first_request:
                    hypervisor_info['username'] = Interactive.ask_string('Enter hypervisor username',
                                                                         default_value=hypervisor_info['username'])
                if not hypervisor_info.get('password') or not first_request:
                    hypervisor_info['password'] = Interactive.ask_password('Enter hypervisor {0} password'.format(hypervisor_info.get('username')))
                try:
                    request = urllib2.Request('https://{0}/mob'.format(hypervisor_info['ip']))
                    auth = base64.encodestring('{0}:{1}'.format(hypervisor_info['username'], hypervisor_info['password'])).replace('\n', '')
                    request.add_header("Authorization", "Basic %s" % auth)
                    urllib2.urlopen(request).read()
                    break
                except Exception as ex:
                    first_request = False
                    print 'Could not connect to {0}: {1}'.format(hypervisor_info['ip'], ex)
        elif hypervisor_info['type'] == 'KVM':
            hypervisor_info['ip'] = cluster_ip
            hypervisor_info['password'] = None
            hypervisor_info['username'] = 'root'
        logger.debug('Hypervisor at {0} with username {1}'.format(hypervisor_info['ip'], hypervisor_info['username']))

        return hypervisor_info, ip_client_map

    @staticmethod
    def _log_message(message, client_ip=None, severity='info'):
        if client_ip is not None:
            message = '{0:<15}: {1}'.format(client_ip, message)
        if severity == 'info':
            logger.info(message, print_msg=True)
        elif severity == 'warning':
            logger.warning(message, print_msg=True)
        elif severity == 'error':
            logger.error(message, print_msg=True)

    @staticmethod
    def _setup_first_node(target_client, unique_id, cluster_name, node_name, hypervisor_info, enable_heartbeats,
                          configure_memcached, configure_rabbitmq):
        """
        Sets up the first node services. This node is always a master
        """

        print '\n+++ Setting up first node +++\n'
        logger.info('Setting up first node')
        cluster_ip = target_client.ip
        machine_id = System.get_my_machine_id(target_client)

        print 'Setting up Etcd'
        logger.info('Setting up Etcd')
        EtcdInstaller.create_cluster('config', cluster_ip)
        EtcdConfiguration.initialize()
        EtcdConfiguration.initialize_host(machine_id)

        print 'Setting up Arakoon'
        logger.info('Setting up Arakoon')
        result = ArakoonInstaller.create_cluster('ovsdb', cluster_ip, EtcdConfiguration.get('/ovs/framework/paths|ovsdb'), locked=False)
        arakoon_ports = [result['client_port'], result['messaging_port']]

        SetupController._configure_logstash(target_client)
        SetupController._add_services(target_client, unique_id, 'master')

        print 'Build configuration files'
        logger.info('Build configuration files')
        if configure_rabbitmq:
            SetupController._configure_rabbitmq(target_client)
            EtcdConfiguration.set('/ovs/framework/messagequeue|endpoints', ['{0}:{1}'.format(cluster_ip, 5672)])
        if configure_memcached:
            SetupController._configure_memcached(target_client)
            EtcdConfiguration.set('/ovs/framework/memcache|endpoints', ['{0}:{1}'.format(cluster_ip, 11211)])

        print 'Starting model services'
        logger.debug('Starting model services')
        for service in SetupController.model_services:
            if ServiceManager.has_service(service, client=target_client):
                ServiceManager.enable_service(service, client=target_client)
                Toolbox.change_service_state(target_client, service, 'restart', logger)

        print 'Start model migration'
        logger.debug('Start model migration')
        from ovs.dal.helpers import Migration
        Migration.migrate()

        print '\n+++ Finalizing setup +++\n'
        logger.info('Finalizing setup')
        storagerouter = SetupController._finalize_setup(target_client, node_name, 'MASTER', hypervisor_info, unique_id)

        from ovs.dal.lists.servicetypelist import ServiceTypeList
        from ovs.dal.hybrids.service import Service
        service = Service()
        service.name = 'arakoon-ovsdb'
        service.type = ServiceTypeList.get_by_name('Arakoon')
        service.ports = arakoon_ports
        service.storagerouter = storagerouter
        service.save()

        print 'Updating configuration files'
        logger.info('Updating configuration files')
        EtcdConfiguration.set('/ovs/framework/hosts/{0}/ip'.format(machine_id), cluster_ip)

        print 'Starting services'
        logger.info('Starting services for join master')
        for service in [s for s in SetupController.master_services if s not in ['etcd-config']]:
            if ServiceManager.has_service(service, client=target_client):
                ServiceManager.enable_service(service, client=target_client)
                Toolbox.change_service_state(target_client, service, 'start', logger)
        # Enable HA for the rabbitMQ queues
        SetupController._check_rabbitmq_and_enable_ha_mode(target_client)

        ServiceManager.enable_service('watcher-framework', client=target_client)
        Toolbox.change_service_state(target_client, 'watcher-framework', 'start', logger)

        logger.debug('Restarting workers')
        ServiceManager.enable_service('workers', client=target_client)
        Toolbox.change_service_state(target_client, 'workers', 'restart', logger)

        SetupController._run_hooks('firstnode', cluster_ip)

        if enable_heartbeats is None:
            print '\n+++ Heartbeat +++\n'
            logger.info('Heartbeat')
            print Interactive.boxed_message(['Open vStorage has the option to send regular heartbeats with metadata to a centralized server.' +
                                             'The metadata contains anonymous data like Open vStorage\'s version and status of the Open vStorage services. These heartbeats are optional and can be turned on/off at any time via the GUI.'],
                                            character=None)
            enable_heartbeats = Interactive.ask_yesno('Do you want to enable Heartbeats?', default_value=True)
        if enable_heartbeats is False:
            EtcdConfiguration.set('/ovs/framework/support|enabled', False)
        else:
            service = 'support-agent'
            ServiceManager.add_service(service, client=target_client)
            ServiceManager.enable_service(service, client=target_client)
            Toolbox.change_service_state(target_client, service, 'start', logger)

        if SetupController._avahi_installed(target_client) is True:
            SetupController._configure_avahi(target_client, cluster_name, node_name, 'master')
        EtcdConfiguration.set('/ovs/framework/hosts/{0}/setupcompleted'.format(machine_id), True)
        EtcdConfiguration.set('/ovs/framework/hosts/{0}/type'.format(machine_id), 'MASTER')
        EtcdConfiguration.set('/ovs/framework/install_time', time.time())
        target_client.run('chown -R ovs:ovs /opt/OpenvStorage/config')

        logger.info('First node complete')

    @staticmethod
    def _setup_extra_node(cluster_ip, master_ip, cluster_name, unique_id, ip_client_map, hypervisor_info,
                          configure_memcached, configure_rabbitmq):
        """
        Sets up an additional node
        """

        print '\n+++ Adding extra node +++\n'
        logger.info('Adding extra node')

        target_client = ip_client_map[cluster_ip]
        machine_id = System.get_my_machine_id(target_client)
        SetupController._configure_logstash(target_client)
        SetupController._add_services(target_client, unique_id, 'extra')

        print 'Configuring services'
        logger.info('Copying client configurations')
        EtcdInstaller.deploy_to_slave(master_ip, cluster_ip, 'config')

        EtcdConfiguration.initialize_host(machine_id)

        enabled = EtcdConfiguration.get('/ovs/framework/support|enabled')
        if enabled is True:
            service = 'support-agent'
            ServiceManager.add_service(service, client=target_client)
            ServiceManager.enable_service(service, client=target_client)
            Toolbox.change_service_state(target_client, service, 'start', logger)

        node_name = target_client.run('hostname')
        SetupController._finalize_setup(target_client, node_name, 'EXTRA', hypervisor_info, unique_id)

        EtcdConfiguration.set('/ovs/framework/hosts/{0}/ip'.format(machine_id), cluster_ip)

        print 'Starting services'
        ServiceManager.enable_service('watcher-framework', client=target_client)
        Toolbox.change_service_state(target_client, 'watcher-framework', 'start', logger)

        logger.debug('Restarting workers')
        for node_client in ip_client_map.itervalues():
            ServiceManager.enable_service('workers', client=node_client)
            Toolbox.change_service_state(node_client, 'workers', 'restart', logger)

        SetupController._run_hooks('extranode', cluster_ip, master_ip)

        if SetupController._avahi_installed(target_client) is True:
            SetupController._configure_avahi(target_client, cluster_name, node_name, 'extra')
        EtcdConfiguration.set('/ovs/framework/hosts/{0}/setupcompleted'.format(machine_id), True)
        EtcdConfiguration.set('/ovs/framework/hosts/{0}/type'.format(machine_id), 'EXTRA')
        target_client.run('chown -R ovs:ovs /opt/OpenvStorage/config')
        logger.info('Extra node complete')

    @staticmethod
    def _promote_node(cluster_ip, master_ip, cluster_name, ip_client_map, unique_id, configure_memcached, configure_rabbitmq):
        """
        Promotes a given node
        """
        from ovs.dal.lists.storagerouterlist import StorageRouterList
        from ovs.dal.lists.servicetypelist import ServiceTypeList
        from ovs.dal.hybrids.service import Service

        print '\n+++ Promoting node +++\n'
        logger.info('Promoting node')

        if configure_memcached:
            if SetupController._validate_local_memcache_servers(ip_client_map) is False:
                raise RuntimeError('Not all memcache nodes can be reached which is required for promoting a node.')

        target_client = ip_client_map[cluster_ip]
        machine_id = System.get_my_machine_id(target_client)
        node_name = target_client.run('hostname')
        master_client = ip_client_map[master_ip]

        storagerouter = StorageRouterList.get_by_machine_id(unique_id)
        storagerouter.node_type = 'MASTER'
        storagerouter.save()

        # Find other (arakoon) master nodes
        config = ArakoonClusterConfig('ovsdb')
        config.load_config(SSHClient(master_ip, username='root'))
        master_nodes = [node.ip for node in config.nodes]
        if cluster_ip in master_nodes:
            master_nodes.remove(cluster_ip)
        if len(master_nodes) == 0:
            raise RuntimeError('There should be at least one other master node')

        SetupController._configure_logstash(target_client)
        if configure_memcached:
            SetupController._configure_memcached(target_client)
        SetupController._add_services(target_client, unique_id, 'master')

        print 'Joining arakoon cluster'
        logger.info('Joining arakoon cluster')
        result = ArakoonInstaller.extend_cluster(master_ip, cluster_ip, 'ovsdb', EtcdConfiguration.get('/ovs/framework/paths|ovsdb'))
        arakoon_ports = [result['client_port'], result['messaging_port']]

        print 'Joining etcd cluster'
        logger.info('Joining etcd cluster')
        EtcdInstaller.extend_cluster(master_ip, cluster_ip, 'config')

        print 'Update configurations'
        logger.info('Update configurations')
        if configure_memcached:
            endpoints = EtcdConfiguration.get('/ovs/framework/memcache|endpoints')
            endpoints.append('{0}:{1}'.format(cluster_ip, 11211))
            EtcdConfiguration.set('/ovs/framework/memcache|endpoints', endpoints)
        if configure_rabbitmq:
            endpoints = EtcdConfiguration.get('/ovs/framework/messagequeue|endpoints')
            endpoints.append('{0}:{1}'.format(cluster_ip, 5672))
            EtcdConfiguration.set('/ovs/framework/messagequeue|endpoints', endpoints)

        print 'Restarting master node services'
        logger.info('Restarting master node services')
        ArakoonInstaller.restart_cluster_add('ovsdb', master_nodes, cluster_ip)
        PersistentFactory.store = None
        VolatileFactory.store = None

        service = Service()
        service.name = 'arakoon-ovsdb'
        service.type = ServiceTypeList.get_by_name('Arakoon')
        service.ports = arakoon_ports
        service.storagerouter = storagerouter
        service.save()

        if configure_rabbitmq:
            SetupController._configure_rabbitmq(target_client)

            # Copy rabbitmq cookie
            logger.debug('Copying Rabbit MQ cookie')
            rabbitmq_cookie_file = '/var/lib/rabbitmq/.erlang.cookie'
            contents = master_client.file_read(rabbitmq_cookie_file)
            master_hostname = master_client.run('hostname')
            target_client.dir_create(os.path.dirname(rabbitmq_cookie_file))
            target_client.file_write(rabbitmq_cookie_file, contents)
            target_client.file_attribs(rabbitmq_cookie_file, mode=400)
            target_client.run('rabbitmq-server -detached 2> /dev/null; sleep 5; rabbitmqctl stop_app; sleep 5;')
            target_client.run('rabbitmqctl join_cluster rabbit@{0}; sleep 5;'.format(master_hostname))
            target_client.run('rabbitmqctl stop; sleep 5;')

            # Enable HA for the rabbitMQ queues
            Toolbox.change_service_state(target_client, 'rabbitmq-server', 'start', logger)
            SetupController._check_rabbitmq_and_enable_ha_mode(target_client)

        SetupController._configure_amqp_to_volumedriver(ip_client_map)

        print 'Starting services'
        logger.info('Starting services')
        for service in SetupController.master_services:
            if ServiceManager.has_service(service, client=target_client):
                ServiceManager.enable_service(service, client=target_client)
                Toolbox.change_service_state(target_client, service, 'start', logger)

        print 'Restarting services'
        master_ips = [sr.ip for sr in StorageRouterList.get_masters()]
        slave_ips = [sr.ip for sr in StorageRouterList.get_slaves()]
        SetupController._restart_framework_and_memcache_services(master_ips, slave_ips, ip_client_map)

        if SetupController._run_hooks('promote', cluster_ip, master_ip):
            print 'Restarting services'
            SetupController._restart_framework_and_memcache_services(master_ips, slave_ips, ip_client_map)

        if SetupController._avahi_installed(target_client) is True:
            SetupController._configure_avahi(target_client, cluster_name, node_name, 'master')
        EtcdConfiguration.set('/ovs/framework/hosts/{0}/type'.format(machine_id), 'MASTER')
        target_client.run('chown -R ovs:ovs /opt/OpenvStorage/config')

        logger.info('Promote complete')

    @staticmethod
    def _demote_node(cluster_ip, master_ip, cluster_name, ip_client_map, unique_id, configure_memcached, configure_rabbitmq, offline_nodes=None):
        """
        Demotes a given node
        """
        from ovs.dal.lists.storagerouterlist import StorageRouterList

        print '\n+++ Demoting node +++\n'
        logger.info('Demoting node')

        if offline_nodes is None:
            offline_nodes = []

        if configure_memcached is True and len(offline_nodes) == 0:
            if SetupController._validate_local_memcache_servers(ip_client_map) is False:
                raise RuntimeError('Not all memcache nodes can be reached which is required for demoting a node.')

<<<<<<< HEAD
        target_client = ip_client_map[cluster_ip]
        machine_id = System.get_my_machine_id(target_client)
        node_name = target_client.run('hostname')

        storagerouter = StorageRouterList.get_by_machine_id(unique_id)
        storagerouter.node_type = 'EXTRA'
        storagerouter.save()

=======
>>>>>>> 3384f295
        # Find other (arakoon) master nodes
        config = ArakoonClusterConfig('ovsdb')
        config.load_config(SSHClient(master_ip, username='root'))
        master_nodes = [node.ip for node in config.nodes]
        if cluster_ip in master_nodes:
            master_nodes.remove(cluster_ip)
        if len(master_nodes) == 0:
            raise RuntimeError('There should be at least one other master node')

        storagerouter = StorageRouterList.get_by_machine_id(unique_id)
        storagerouter.node_type = 'EXTRA'
        storagerouter.save()

        print 'Leaving arakoon ovsdb cluster'
        logger.info('Leaving arakoon ovsdb cluster')
        offline_node_ips = [node.ip for node in offline_nodes]
        ArakoonInstaller.shrink_cluster(master_ip, cluster_ip, 'ovsdb', offline_node_ips)
        master_ips = [sr.ip for sr in StorageRouterList.get_masters()]
        slave_ips = [sr.ip for sr in StorageRouterList.get_slaves()]
        for ip in master_ips + slave_ips:
            if ip != master_ip and ip not in offline_node_ips:
                ArakoonInstaller.deploy_to_slave(master_ip, ip, 'ovsdb')

        print 'Leaving etcd cluster'
        logger.info('Leaving etcd cluster')
        EtcdInstaller.shrink_cluster(master_ip, cluster_ip, 'config')

        print 'Distribute configuration files'
        logger.info('Distribute configuration files')
        master_client = ip_client_map[master_ip]
        config_types = []
        if configure_memcached is True:
            config_types.append('memcached')
        if configure_rabbitmq is True:
            config_types.append('rabbitmq')
        for config_type in config_types:
            config_file, port = SetupController.generic_configfiles[config_type]
            config = master_client.rawconfig_read(config_file)
            config_nodes = [n.strip() for n in config.get('main', 'nodes').split(',')]
            if unique_id in config_nodes:
                config_nodes.remove(unique_id)
                config.set('main', 'nodes', ', '.join(config_nodes))
                config.remove_section(unique_id)
            for node_client in ip_client_map.itervalues():
                node_client.rawconfig_write(config_file, config)

        print 'Restarting master node services'
        logger.info('Restarting master node services')
        remaining_nodes = ip_client_map.keys()[:]
        if cluster_ip in remaining_nodes:
            remaining_nodes.remove(cluster_ip)
        ArakoonInstaller.restart_cluster_remove('ovsdb', remaining_nodes)
        PersistentFactory.store = None
        VolatileFactory.store = None

        for service in storagerouter.services:
            if service.name == 'arakoon-ovsdb':
                service.delete()

<<<<<<< HEAD
        master_ips = [sr.ip for sr in StorageRouterList.get_masters()]
        slave_ips = [sr.ip for sr in StorageRouterList.get_slaves()]

        if configure_rabbitmq:
            print 'Removing/unconfiguring RabbitMQ'
            logger.debug('Removing/unconfiguring RabbitMQ')
            if ServiceManager.has_service('rabbitmq-server', client=target_client):
                target_client.run('rabbitmq-server -detached 2> /dev/null; sleep 5; rabbitmqctl stop_app; sleep 5;')
                target_client.run('rabbitmqctl reset; sleep 5;')
                target_client.run('rabbitmqctl stop; sleep 5;')
                Toolbox.change_service_state(target_client, 'rabbitmq-server', 'stop', logger)
                target_client.file_unlink("/var/lib/rabbitmq/.erlang.cookie")

        print 'Removing services'
        logger.info('Removing services')
        services = [s for s in SetupController.master_node_services if s not in (SetupController.extra_node_services + ['arakoon-ovsdb', 'etcd-config'])]
        if not configure_rabbitmq:
            services.remove('rabbitmq-server')
        if not configure_memcached:
            services.remove('memcached')
        for service in services:
            if ServiceManager.has_service(service, client=target_client):
                logger.debug('Removing service {0}'.format(service))
                Toolbox.change_service_state(target_client, service, 'stop', logger)
                ServiceManager.remove_service(service, client=target_client)

        if ServiceManager.has_service('workers', client=target_client):
            ServiceManager.add_service(name='workers',
                                       client=target_client,
                                       params={'MEMCACHE_NODE_IP': cluster_ip,
                                               'WORKER_QUEUE': '{0}'.format(unique_id)})
=======
        if storagerouter not in offline_nodes:
            target_client = ip_client_map[cluster_ip]
            if configure_rabbitmq is True:
                print 'Removing/unconfiguring RabbitMQ'
                logger.debug('Removing/unconfiguring RabbitMQ')
                if ServiceManager.has_service('rabbitmq-server', client=target_client):
                    target_client.run('rabbitmq-server -detached 2> /dev/null; sleep 5; rabbitmqctl stop_app; sleep 5;')
                    target_client.run('rabbitmqctl reset; sleep 5;')
                    target_client.run('rabbitmqctl stop; sleep 5;')
                    Toolbox.change_service_state(target_client, 'rabbitmq-server', 'stop', logger)
                    target_client.file_unlink("/var/lib/rabbitmq/.erlang.cookie")

            print 'Removing services'
            logger.info('Removing services')
            services = [s for s in SetupController.master_node_services if s not in (SetupController.extra_node_services + ['arakoon-ovsdb'])]
            if configure_rabbitmq is False:
                services.remove('rabbitmq-server')
            if configure_memcached is False:
                services.remove('memcached')
            for service in services:
                if ServiceManager.has_service(service, client=target_client):
                    logger.debug('Removing service {0}'.format(service))
                    Toolbox.change_service_state(target_client, service, 'stop', logger)
                    ServiceManager.remove_service(service, client=target_client)

            if ServiceManager.has_service('workers', client=target_client):
                ServiceManager.add_service(name='workers',
                                           client=target_client,
                                           params={'MEMCACHE_NODE_IP': cluster_ip,
                                                   'WORKER_QUEUE': '{0}'.format(unique_id)})
>>>>>>> 3384f295

        SetupController._configure_amqp_to_volumedriver(ip_client_map)

        print 'Restarting services'
        logger.debug('Restarting services')
        SetupController._restart_framework_and_memcache_services(master_ips, slave_ips, ip_client_map, offline_node_ips)

        if SetupController._run_hooks('demote', cluster_ip, master_ip, offline_node_ips=offline_node_ips):
            print 'Restarting services'
            SetupController._restart_framework_and_memcache_services(master_ips, slave_ips, ip_client_map, offline_node_ips)

<<<<<<< HEAD
        if SetupController._avahi_installed(target_client) is True:
            SetupController._configure_avahi(target_client, cluster_name, node_name, 'extra')
        EtcdConfiguration.set('/ovs/framework/hosts/{0}/type'.format(machine_id), 'EXTRA')
=======
        if storagerouter not in offline_nodes:
            target_client = ip_client_map[cluster_ip]
            node_name = target_client.run('hostname')
            if SetupController._avahi_installed(target_client) is True:
                SetupController._configure_avahi(target_client, cluster_name, node_name, 'extra')
            target_client.config_set('ovs.core.nodetype', 'EXTRA')
>>>>>>> 3384f295

        logger.info('Demote complete')

    @staticmethod
    def _restart_framework_and_memcache_services(masters, slaves, clients, offline_node_ips=None):
        if offline_node_ips is None:
            offline_node_ips = []
        memcached = 'memcached'
        watcher = 'watcher-framework'
        for ip in masters + slaves:
            if ip not in offline_node_ips:
                if ServiceManager.has_service(watcher, clients[ip]):
                    Toolbox.change_service_state(clients[ip], watcher, 'stop', logger)
        for ip in masters:
            if ip not in offline_node_ips:
                Toolbox.change_service_state(clients[ip], memcached, 'restart', logger)
        for ip in masters + slaves:
            if ip not in offline_node_ips:
                if ServiceManager.has_service(watcher, clients[ip]):
                    Toolbox.change_service_state(clients[ip], watcher, 'start', logger)
        VolatileFactory.store = None

    @staticmethod
    def _configure_memcached(client):
        print "Setting up Memcached"
        client.run("""sed -i 's/^-l.*/-l 0.0.0.0/g' /etc/memcached.conf""")
        client.run("""sed -i 's/^-m.*/-m 1024/g' /etc/memcached.conf""")
        client.run("""sed -i -E 's/^-v(.*)/# -v\1/g' /etc/memcached.conf""")  # Put all -v, -vv, ... back in comment
        client.run("""sed -i 's/^# -v[^v]*$/-v/g' /etc/memcached.conf""")     # Uncomment only -v

    @staticmethod
    def _configure_rabbitmq(client):
        print 'Setting up RabbitMQ'
        logger.debug('Setting up RabbitMQ')
        rabbitmq_port = EtcdConfiguration.get('/ovs/framework/messagequeue|port')
        rabbitmq_login = EtcdConfiguration.get('/ovs/framework/messagequeue|user')
        rabbitmq_password = EtcdConfiguration.get('/ovs/framework/messagequeue|password')
        client.run("""cat > /etc/rabbitmq/rabbitmq.config << EOF
[
   {{rabbit, [{{tcp_listeners, [{0}]}},
              {{default_user, <<"{1}">>}},
              {{default_pass, <<"{2}">>}},
              {{log_levels, [{{connection, warning}}]}},
              {{vm_memory_high_watermark, 0.2}}]}}
].
EOF
""".format(rabbitmq_port, rabbitmq_login, rabbitmq_password))
        rabbitmq_running, same_process = SetupController._is_rabbitmq_running(client)
        if rabbitmq_running is True:
            Toolbox.change_service_state(client, 'rabbitmq-server', 'stop', logger)

        client.run('rabbitmq-server -detached 2> /dev/null; sleep 5;')

        # Sometimes/At random the rabbitmq server takes longer than 5 seconds to start,
        #  and the next command fails so the best solution is to retry several times
        # Also retry the add_user/set_permissions, and validate the result
        retry = 0
        while retry < 10:
            users = Toolbox.retry_client_run(client,
                                             'rabbitmqctl list_users',
                                             logger=logger).splitlines()[1:-1]
            users = [usr.split('\t')[0] for usr in users]
            logger.debug('Rabbitmq users {0}'.format(users))
            if 'ovs' in users:
                logger.debug('User ovs configured in rabbitmq')
                break
            else:
                logger.debug(Toolbox.retry_client_run(client,
                                                      'rabbitmqctl add_user {0} {1}'.format(rabbitmq_login, rabbitmq_password),
                                                      logger=logger))
                logger.debug(Toolbox.retry_client_run(client,
                                                      'rabbitmqctl set_permissions {0} ".*" ".*" ".*"'.format(rabbitmq_login),
                                                      logger=logger))
                retry += 1
                time.sleep(1)
        users = Toolbox.retry_client_run(client,
                                         'rabbitmqctl list_users',
                                         logger=logger).splitlines()[1:-1]
        users = [usr.split('\t')[0] for usr in users]
        logger.debug('Rabbitmq users {0}'.format(users))
        client.run('rabbitmqctl stop; sleep 5;')

    @staticmethod
    def _check_rabbitmq_and_enable_ha_mode(client):
        if not ServiceManager.has_service('rabbitmq-server', client):
            raise RuntimeError('Service rabbitmq-server has not been added on node {0}'.format(client.ip))
        rabbitmq_running, same_process = SetupController._is_rabbitmq_running(client)
        if rabbitmq_running is False or same_process is False:
            Toolbox.change_service_state(client, 'rabbitmq-server', 'restart', logger)

        client.run('sleep 5;rabbitmqctl set_policy ha-all "^(volumerouter|ovs_.*)$" \'{"ha-mode":"all"}\'')

    @staticmethod
    def _configure_amqp_to_volumedriver(node_ips):
        print 'Update existing vPools'
        logger.info('Update existing vPools')
        for node_ip in node_ips:
<<<<<<< HEAD
            with Remote(node_ip, [os, RawConfigParser, EtcdConfiguration, StorageDriverConfiguration],
                        'ovs') as remote:
                login = remote.EtcdConfiguration.get('/ovs/framework/messagequeue|user')
                password = remote.EtcdConfiguration.get('/ovs/framework/messagequeue|password')
                protocol = remote.EtcdConfiguration.get('/ovs/framework/messagequeue|protocol')

                uris = []
                for endpoint in remote.EtcdConfiguration.get('/ovs/framework/messagequeue|endpoints'):
                    uris.append({'amqp_uri': '{0}://{1}:{2}@{3}'.format(protocol, login, password, endpoint)})
=======
            with Remote(node_ip, [os, RawConfigParser, Configuration, StorageDriverConfiguration], 'ovs') as remote:
                login = remote.Configuration.get('ovs.core.broker.login')
                password = remote.Configuration.get('ovs.core.broker.password')
                protocol = remote.Configuration.get('ovs.core.broker.protocol')

                cfg = remote.RawConfigParser()
                cfg.read('/opt/OpenvStorage/config/rabbitmqclient.cfg')

                uris = []
                for node in [n.strip() for n in cfg.get('main', 'nodes').split(',')]:
                    uris.append({'amqp_uri': '{0}://{1}:{2}@{3}'.format(protocol, login, password, cfg.get(node, 'location'))})
>>>>>>> 3384f295

                configuration_dir = '{0}/storagedriver/storagedriver'.format(remote.EtcdConfiguration.get('/ovs/framework/paths|cfgdir'))
                if not remote.os.path.exists(configuration_dir):
                    remote.os.makedirs(configuration_dir)
                for json_file in remote.os.listdir(configuration_dir):
                    vpool_name = json_file.replace('.json', '')
                    if json_file.endswith('.json'):
                        if remote.os.path.exists('{0}/{1}.cfg'.format(configuration_dir, vpool_name)):
                            continue  # There's also a .cfg file, so this is an alba_proxy configuration file
                        storagedriver_config = remote.StorageDriverConfiguration('storagedriver', vpool_name)
                        storagedriver_config.load()
                        storagedriver_config.configure_event_publisher(events_amqp_routing_key=remote.EtcdConfiguration.get('/ovs/framework/messagequeue|queues.storagedriver'),
                                                                       events_amqp_uris=uris)
                        storagedriver_config.save()

    @staticmethod
    def _avahi_installed(client):
        installed = client.run('which avahi-daemon')
        if installed == '':
            logger.debug('Avahi not installed')
            return False
        else:
            logger.debug('Avahi installed')
            return True

    @staticmethod
    def _logstash_installed(client):
        if client.file_exists('/usr/sbin/logstash') \
           or client.file_exists('/usr/bin/logstash') \
           or client.file_exists('/opt/logstash/bin/logstash'):
            return True
        return False

    @staticmethod
    def _configure_logstash(client):
        if not SetupController._logstash_installed(client):
            logger.debug("Logstash is not installed, skipping it's configuration")
            return False

        print 'Configuring logstash'
        logger.info('Configuring logstash')
        if ServiceManager.has_service('logstash', client) is False:
            ServiceManager.add_service('logstash', client)
        Toolbox.change_service_state(client, 'logstash', 'restart', logger)

    @staticmethod
    def _configure_avahi(client, cluster_name, node_name, node_type):
        print '\n+++ Announcing service +++\n'
        logger.info('Announcing service')

        client.run("""cat > {3} <<EOF
<?xml version="1.0" standalone='no'?>
<!--*-nxml-*-->
<!DOCTYPE service-group SYSTEM "avahi-service.dtd">
<!-- $Id$ -->
<service-group>
    <name replace-wildcards="yes">ovs_cluster_{0}_{1}_{4}</name>
    <service>
        <type>_ovs_{2}_node._tcp</type>
        <port>443</port>
    </service>
</service-group>
EOF
""".format(cluster_name, node_name, node_type, SetupController.avahi_filename, client.ip.replace('.', '_')))
        client.run('avahi-daemon --reload')
        Toolbox.change_service_state(client, 'avahi-daemon', 'restart', logger)

    @staticmethod
    def _add_services(client, unique_id, node_type):
        if node_type == 'master':
            services = SetupController.master_node_services
            if 'arakoon-ovsdb' in services:
                services.remove('arakoon-ovsdb')
            if 'etcd-config' in services:
                services.remove('etcd-config')
            worker_queue = '{0},ovs_masters'.format(unique_id)
        else:
            services = SetupController.extra_node_services
            worker_queue = unique_id

        print 'Adding services'
        logger.info('Adding services')
        params = {'MEMCACHE_NODE_IP': client.ip,
                  'WORKER_QUEUE': worker_queue}
        for service in services + ['watcher-framework']:
            logger.debug('Adding service {0}'.format(service))
            ServiceManager.add_service(service, params=params, client=client)

    @staticmethod
    def _finalize_setup(client, node_name, node_type, hypervisor_info, unique_id):
        cluster_ip = client.ip
        client.dir_create('/opt/OpenvStorage/webapps/frontend/logging')
        if SetupController._logstash_installed(client):
            Toolbox.change_service_state(client, 'logstash', 'restart', logger)
        SetupController._replace_param_in_config(client=client,
                                                 config_file='/opt/OpenvStorage/webapps/frontend/logging/config.js',
                                                 old_value='http://"+window.location.hostname+":9200',
                                                 new_value='http://' + cluster_ip + ':9200')

        # Imports, not earlier than here, as all required config files should be in place.
        from ovs.lib.disk import DiskController
        from ovs.lib.storagerouter import StorageRouterController
        from ovs.dal.hybrids.pmachine import PMachine
        from ovs.dal.hybrids.storagerouter import StorageRouter
        from ovs.dal.lists.failuredomainlist import FailureDomainList
        from ovs.dal.lists.pmachinelist import PMachineList
        from ovs.dal.lists.storagerouterlist import StorageRouterList

        print 'Configuring/updating model'
        logger.info('Configuring/updating model')
        pmachine = None
        for current_pmachine in PMachineList.get_pmachines():
            if current_pmachine.ip == hypervisor_info['ip'] and current_pmachine.hvtype == hypervisor_info['type']:
                pmachine = current_pmachine
                break
        if pmachine is None:
            pmachine = PMachine()
            pmachine.ip = hypervisor_info['ip']
            pmachine.username = hypervisor_info['username']
            pmachine.password = hypervisor_info['password']
            pmachine.hvtype = hypervisor_info['type']
            pmachine.name = hypervisor_info['name']
            pmachine.save()
        storagerouter = None
        for current_storagerouter in StorageRouterList.get_storagerouters():
            if current_storagerouter.ip == cluster_ip and current_storagerouter.machine_id == unique_id:
                storagerouter = current_storagerouter
                break

        if storagerouter is None:
            failure_domains = FailureDomainList.get_failure_domains()
            failure_domain_usages = sys.maxint
            failure_domain = None
            for current_failure_domain in failure_domains:
                current_failure_domain_usages = len(current_failure_domain.primary_storagerouters)
                if current_failure_domain_usages < failure_domain_usages:
                    failure_domain = current_failure_domain
                    failure_domain_usages = current_failure_domain_usages
            if failure_domain is None:
                failure_domain = failure_domains[0]

            storagerouter = StorageRouter()
            storagerouter.name = node_name
            storagerouter.machine_id = unique_id
            storagerouter.ip = cluster_ip
            storagerouter.primary_failure_domain = failure_domain
            storagerouter.rdma_capable = False
        storagerouter.node_type = node_type
        storagerouter.pmachine = pmachine
        storagerouter.save()

        StorageRouterController.set_rdma_capability(storagerouter.guid)
        DiskController.sync_with_reality(storagerouter.guid)

        return storagerouter

    @staticmethod
    def _discover_nodes(client):
        nodes = {}
        Toolbox.change_service_state(client, 'dbus', 'start', logger)
        Toolbox.change_service_state(client, 'avahi-daemon', 'start', logger)
        discover_result = client.run('timeout -k 60 45 avahi-browse -artp 2> /dev/null | grep ovs_cluster || true')
        for entry in discover_result.splitlines():
            entry_parts = entry.split(';')
            if entry_parts[0] == '=' and entry_parts[2] == 'IPv4' and entry_parts[7] not in SetupController.host_ips:
                # =;eth0;IPv4;ovs_cluster_kenneth_ovs100;_ovs_master_node._tcp;local;ovs100.local;172.22.1.10;443;
                # split(';') -> [3]  = ovs_cluster_kenneth_ovs100
                #               [4]  = _ovs_master_node._tcp -> contains _ovs_<type>_node
                #               [7]  = 172.22.1.10 (ip)
                # split('_') -> [-1] = ovs100 (node name)
                #               [-2] = kenneth (cluster name)
                cluster_info = entry_parts[3].split('_')
                cluster_name = cluster_info[2]
                node_name = cluster_info[3]
                if cluster_name not in nodes:
                    nodes[cluster_name] = {}
                if node_name not in nodes[cluster_name]:
                    nodes[cluster_name][node_name] = {'ip': '', 'type': '', 'ip_list': []}
                try:
                    ip = '{0}.{1}.{2}.{3}'.format(cluster_info[4], cluster_info[5], cluster_info[6], cluster_info[7])
                except IndexError:
                    ip = entry_parts[7]
                nodes[cluster_name][node_name]['ip'] = ip
                nodes[cluster_name][node_name]['type'] = entry_parts[4].split('_')[2]
                nodes[cluster_name][node_name]['ip_list'].append(ip)
        return nodes

    @staticmethod
    def _replace_param_in_config(client, config_file, old_value, new_value):
        if client.file_exists(config_file):
            contents = client.file_read(config_file)
            if new_value in contents and new_value.find(old_value) > 0:
                pass
            elif old_value in contents:
                contents = contents.replace(old_value, new_value)
            client.file_write(config_file, contents)

    @staticmethod
    def _is_rabbitmq_running(client):
        rabbitmq_running = False
        rabbitmq_pid_ctl = -1
        rabbitmq_pid_sm = -1
        output = client.run('rabbitmqctl status || true')
        if output:
            match = re.search('\{pid,(?P<pid>\d+?)\}', output)
            if match is not None:
                match_groups = match.groupdict()
                if 'pid' in match_groups:
                    rabbitmq_running = True
                    rabbitmq_pid_ctl = match_groups['pid']

        if ServiceManager.has_service('rabbitmq-server', client) \
                and ServiceManager.get_service_status('rabbitmq-server', client):
            rabbitmq_running = True
            rabbitmq_pid_sm = ServiceManager.get_service_pid('rabbitmq-server', client)

        same_process = rabbitmq_pid_ctl == rabbitmq_pid_sm
        logger.debug('Rabbitmq is reported {0}running, pids: {1} and {2}'.format('' if rabbitmq_running else 'not ',
                                                                                 rabbitmq_pid_ctl,
                                                                                 rabbitmq_pid_sm))
        return rabbitmq_running, same_process

    @staticmethod
    def _run_hooks(hook_type, cluster_ip, master_ip=None, **kwargs):
        """
        Execute hooks
        """
        if hook_type not in ('firstnode', 'remove') and master_ip is None:
            raise ValueError('Master IP needs to be specified')

        functions = Toolbox.fetch_hooks('setup', hook_type)
        functions_found = len(functions) > 0
        if functions_found is True:
            print '\n+++ Running hooks +++\n'
        for function in functions:
            if master_ip is None:
                function(cluster_ip=cluster_ip, **kwargs)
            else:
                function(cluster_ip=cluster_ip, master_ip=master_ip, **kwargs)
        return functions_found

    @staticmethod
    def _ask_validate_password(ip, username='root', previous=None, node_string=None):
        """
        Asks a user to enter the password for a given user on a given ip and validates it
        """
        while True:
            try:
                try:
                    client = SSHClient(ip, username)
                    client.run('ls /')
                    return None
                except AuthenticationException:
                    pass
                if previous is not None:
                    try:
                        client = SSHClient(ip, username=username, password=previous)
                        client.run('ls /')
                        return previous
                    except:
                        pass
                password = Interactive.ask_password('Enter the {0} password for {1}'.format(
                    username,
                    ip if node_string is None else node_string
                ))
                if password in ['', None]:
                    continue
                client = SSHClient(ip, username=username, password=password)
                client.run('ls /')
                return password
            except KeyboardInterrupt:
                raise
            except:
                previous = None
                print 'Password invalid or could not connect to this node'

    @staticmethod
    def _validate_local_memcache_servers(ip_client_map):
        """
        Reads the memcache client configuration file from one of the given nodes, and validates whether it can reach all
        nodes to handle a possible future memcache restart
        """
        if len(ip_client_map) <= 1:
            return True
        ips = [endpoint.split(':')[0] for endpoint in EtcdConfiguration.get('/ovs/framework/memcache|endpoints')]
        for ip in ips:
            if ip not in ip_client_map:
                return False
        return True<|MERGE_RESOLUTION|>--- conflicted
+++ resolved
@@ -449,40 +449,6 @@
                 if online is True:
                     raise RuntimeError("If the node is online, please use 'ovs setup demote' executed on the node you wish to demote")
 
-<<<<<<< HEAD
-            target_password = SetupController._ask_validate_password('127.0.0.1', username='root',
-                                                                     node_string='this node')
-            target_client = SSHClient('127.0.0.1', username='root', password=target_password)
-
-            unique_id = System.get_my_machine_id(target_client)
-            ip = EtcdConfiguration.get('/ovs/framework/hosts/{0}/ip'.format(unique_id))
-
-            cluster_name = None
-            if SetupController._avahi_installed(target_client):
-                with open(SetupController.avahi_filename, 'r') as avahi_file:
-                    avahi_contents = avahi_file.read()
-                match_groups = re.search('>ovs_cluster_(?P<cluster>[^_]+)_.+?<', avahi_contents).groupdict()
-                if 'cluster' not in match_groups:
-                    raise RuntimeError('No cluster information found.')
-                cluster_name = match_groups['cluster']
-                discovery_result = SetupController._discover_nodes(target_client)
-                master_nodes = [this_node_name for this_node_name, node_properties in discovery_result[cluster_name].iteritems() if node_properties.get('type') == 'master']
-                nodes = [node_property['ip'] for node_property in discovery_result[cluster_name].values()]
-                if len(master_nodes) == 0:
-                    if node_action == 'promote':
-                        raise RuntimeError('No master node could be found in cluster {0}'.format(cluster_name))
-                    else:
-                        raise RuntimeError('It is not possible to remove the only master in cluster {0}'.format(cluster_name))
-                master_ip = None
-                for node_name, node_info in discovery_result[cluster_name].iteritems():
-                    if node_info['ip'] != ip:
-                        master_ip = node_info['ip']
-                        break
-                if master_ip is None:
-                    raise RuntimeError('Could not find appropriate master')
-                nodes.append(ip)  # The client node is never included in the discovery results
-=======
->>>>>>> 3384f295
             else:
                 target_password = SetupController._ask_validate_password('127.0.0.1', username='root',
                                                                          node_string='this node')
@@ -1173,17 +1139,6 @@
             if SetupController._validate_local_memcache_servers(ip_client_map) is False:
                 raise RuntimeError('Not all memcache nodes can be reached which is required for demoting a node.')
 
-<<<<<<< HEAD
-        target_client = ip_client_map[cluster_ip]
-        machine_id = System.get_my_machine_id(target_client)
-        node_name = target_client.run('hostname')
-
-        storagerouter = StorageRouterList.get_by_machine_id(unique_id)
-        storagerouter.node_type = 'EXTRA'
-        storagerouter.save()
-
-=======
->>>>>>> 3384f295
         # Find other (arakoon) master nodes
         config = ArakoonClusterConfig('ovsdb')
         config.load_config(SSHClient(master_ip, username='root'))
@@ -1206,10 +1161,6 @@
         for ip in master_ips + slave_ips:
             if ip != master_ip and ip not in offline_node_ips:
                 ArakoonInstaller.deploy_to_slave(master_ip, ip, 'ovsdb')
-
-        print 'Leaving etcd cluster'
-        logger.info('Leaving etcd cluster')
-        EtcdInstaller.shrink_cluster(master_ip, cluster_ip, 'config')
 
         print 'Distribute configuration files'
         logger.info('Distribute configuration files')
@@ -1243,39 +1194,6 @@
             if service.name == 'arakoon-ovsdb':
                 service.delete()
 
-<<<<<<< HEAD
-        master_ips = [sr.ip for sr in StorageRouterList.get_masters()]
-        slave_ips = [sr.ip for sr in StorageRouterList.get_slaves()]
-
-        if configure_rabbitmq:
-            print 'Removing/unconfiguring RabbitMQ'
-            logger.debug('Removing/unconfiguring RabbitMQ')
-            if ServiceManager.has_service('rabbitmq-server', client=target_client):
-                target_client.run('rabbitmq-server -detached 2> /dev/null; sleep 5; rabbitmqctl stop_app; sleep 5;')
-                target_client.run('rabbitmqctl reset; sleep 5;')
-                target_client.run('rabbitmqctl stop; sleep 5;')
-                Toolbox.change_service_state(target_client, 'rabbitmq-server', 'stop', logger)
-                target_client.file_unlink("/var/lib/rabbitmq/.erlang.cookie")
-
-        print 'Removing services'
-        logger.info('Removing services')
-        services = [s for s in SetupController.master_node_services if s not in (SetupController.extra_node_services + ['arakoon-ovsdb', 'etcd-config'])]
-        if not configure_rabbitmq:
-            services.remove('rabbitmq-server')
-        if not configure_memcached:
-            services.remove('memcached')
-        for service in services:
-            if ServiceManager.has_service(service, client=target_client):
-                logger.debug('Removing service {0}'.format(service))
-                Toolbox.change_service_state(target_client, service, 'stop', logger)
-                ServiceManager.remove_service(service, client=target_client)
-
-        if ServiceManager.has_service('workers', client=target_client):
-            ServiceManager.add_service(name='workers',
-                                       client=target_client,
-                                       params={'MEMCACHE_NODE_IP': cluster_ip,
-                                               'WORKER_QUEUE': '{0}'.format(unique_id)})
-=======
         if storagerouter not in offline_nodes:
             target_client = ip_client_map[cluster_ip]
             if configure_rabbitmq is True:
@@ -1306,7 +1224,6 @@
                                            client=target_client,
                                            params={'MEMCACHE_NODE_IP': cluster_ip,
                                                    'WORKER_QUEUE': '{0}'.format(unique_id)})
->>>>>>> 3384f295
 
         SetupController._configure_amqp_to_volumedriver(ip_client_map)
 
@@ -1318,18 +1235,13 @@
             print 'Restarting services'
             SetupController._restart_framework_and_memcache_services(master_ips, slave_ips, ip_client_map, offline_node_ips)
 
-<<<<<<< HEAD
-        if SetupController._avahi_installed(target_client) is True:
-            SetupController._configure_avahi(target_client, cluster_name, node_name, 'extra')
-        EtcdConfiguration.set('/ovs/framework/hosts/{0}/type'.format(machine_id), 'EXTRA')
-=======
         if storagerouter not in offline_nodes:
             target_client = ip_client_map[cluster_ip]
             node_name = target_client.run('hostname')
+            machine_id = System.get_my_machine_id(target_client)
             if SetupController._avahi_installed(target_client) is True:
                 SetupController._configure_avahi(target_client, cluster_name, node_name, 'extra')
-            target_client.config_set('ovs.core.nodetype', 'EXTRA')
->>>>>>> 3384f295
+            EtcdConfiguration.set('/ovs/framework/hosts/{0}/type'.format(machine_id), 'EXTRA')
 
         logger.info('Demote complete')
 
@@ -1427,9 +1339,7 @@
         print 'Update existing vPools'
         logger.info('Update existing vPools')
         for node_ip in node_ips:
-<<<<<<< HEAD
-            with Remote(node_ip, [os, RawConfigParser, EtcdConfiguration, StorageDriverConfiguration],
-                        'ovs') as remote:
+            with Remote(node_ip, [os, RawConfigParser, EtcdConfiguration, StorageDriverConfiguration], 'ovs') as remote:
                 login = remote.EtcdConfiguration.get('/ovs/framework/messagequeue|user')
                 password = remote.EtcdConfiguration.get('/ovs/framework/messagequeue|password')
                 protocol = remote.EtcdConfiguration.get('/ovs/framework/messagequeue|protocol')
@@ -1437,19 +1347,6 @@
                 uris = []
                 for endpoint in remote.EtcdConfiguration.get('/ovs/framework/messagequeue|endpoints'):
                     uris.append({'amqp_uri': '{0}://{1}:{2}@{3}'.format(protocol, login, password, endpoint)})
-=======
-            with Remote(node_ip, [os, RawConfigParser, Configuration, StorageDriverConfiguration], 'ovs') as remote:
-                login = remote.Configuration.get('ovs.core.broker.login')
-                password = remote.Configuration.get('ovs.core.broker.password')
-                protocol = remote.Configuration.get('ovs.core.broker.protocol')
-
-                cfg = remote.RawConfigParser()
-                cfg.read('/opt/OpenvStorage/config/rabbitmqclient.cfg')
-
-                uris = []
-                for node in [n.strip() for n in cfg.get('main', 'nodes').split(',')]:
-                    uris.append({'amqp_uri': '{0}://{1}:{2}@{3}'.format(protocol, login, password, cfg.get(node, 'location'))})
->>>>>>> 3384f295
 
                 configuration_dir = '{0}/storagedriver/storagedriver'.format(remote.EtcdConfiguration.get('/ovs/framework/paths|cfgdir'))
                 if not remote.os.path.exists(configuration_dir):
