# Copyright (C) 2017 iNuron NV
#
# This file is part of Open vStorage Open Source Edition (OSE),
# as available from
#
#      http://www.openvstorage.org and
#      http://www.openvstorage.com.
#
# This file is free software; you can redistribute it and/or modify it
# under the terms of the GNU Affero General Public License v3 (GNU AGPLv3)
# as published by the Free Software Foundation, in version 3 as it comes
# in the LICENSE.txt file of the Open vStorage OSE distribution.
#
# Open vStorage is distributed in the hope that it will be useful,
# but WITHOUT ANY WARRANTY of any kind.

"""
MigrationController module
"""

import copy
from ovs.extensions.generic.logger import Logger
from ovs.lib.helpers.decorators import ovs_task
from ovs.lib.helpers.toolbox import Schedule


class MigrationController(object):
    """
    This controller contains (part of the) migration code. It runs out-of-band with the updater so we reduce the risk of
    failures during the update
    """
    _logger = Logger(name='update', forced_target_type='file')

    @staticmethod
    @ovs_task(name='ovs.migration.migrate', schedule=Schedule(minute='0', hour='6'), ensure_single_info={'mode': 'DEFAULT'})
    def migrate():
        """
        Executes async migrations. It doesn't matter too much when they are executed, as long as they get eventually
        executed. This code will typically contain:
        * "dangerous" migration code (it needs certain running services)
        * Migration code depending on a cluster-wide state
        * ...
        * Successfully finishing a piece of migration code, should create an entry in /ovs/framework/migration in case it should not be executed again
        *     Eg: /ovs/framework/migration|stats_monkey_integration: True
        """
        MigrationController._logger.info('Preparing out of band migrations...')

        from ovs.dal.lists.storagedriverlist import StorageDriverList
        from ovs.dal.lists.storagerouterlist import StorageRouterList
        from ovs.dal.lists.vpoollist import VPoolList
        from ovs.extensions.generic.configuration import Configuration
        from ovs.extensions.generic.sshclient import SSHClient
        from ovs_extensions.generic.toolbox import ExtensionsToolbox
        from ovs.extensions.migration.migration.ovsmigrator import OVSMigrator
        from ovs_extensions.services.interfaces.systemd import Systemd
        from ovs.extensions.services.servicefactory import ServiceFactory
        from ovs.extensions.storageserver.storagedriver import StorageDriverConfiguration

        MigrationController._logger.info('Start out of band migrations...')
        service_manager = ServiceFactory.get_manager()

        sr_client_map = {}
        for storagerouter in StorageRouterList.get_storagerouters():
            sr_client_map[storagerouter.guid] = SSHClient(endpoint=storagerouter,
                                                          username='root')

        #########################################################
        # Addition of 'ExecReload' for AlbaProxy SystemD services
        if ServiceFactory.get_service_type() == 'systemd':
            changed_clients = set()
            for storagedriver in StorageDriverList.get_storagedrivers():
                root_client = sr_client_map[storagedriver.storagerouter_guid]
                for alba_proxy in storagedriver.alba_proxies:
                    service = alba_proxy.service
                    service_name = 'ovs-{0}'.format(service.name)
                    if not service_manager.has_service(name=service_name, client=root_client):
                        continue
                    if 'ExecReload=' in root_client.file_read(filename='/lib/systemd/system/{0}.service'.format(service_name)):
                        continue

                    try:
                        service_manager.regenerate_service(name='ovs-albaproxy', client=root_client, target_name=service_name)
                        changed_clients.add(root_client)
                    except:
                        MigrationController._logger.exception('Error rebuilding service {0}'.format(service_name))
            for root_client in changed_clients:
                root_client.run(['systemctl', 'daemon-reload'])

        ##################################################################
        # Adjustment of open file descriptors for Arakoon services to 8192
        changed_clients = set()
        for storagerouter in StorageRouterList.get_storagerouters():
            root_client = sr_client_map[storagerouter.guid]
            for service_name in service_manager.list_services(client=root_client):
                if not service_name.startswith('ovs-arakoon-'):
                    continue

                if ServiceFactory.get_service_type() == 'systemd':
                    path = '/lib/systemd/system/{0}.service'.format(service_name)
                    check = 'LimitNOFILE=8192'
                else:
                    path = '/etc/init/{0}.conf'.format(service_name)
                    check = 'limit nofile 8192 8192'

                if not root_client.file_exists(path):
                    continue
                if check in root_client.file_read(path):
                    continue

                try:
                    service_manager.regenerate_service(name='ovs-arakoon', client=root_client, target_name=service_name)
                    changed_clients.add(root_client)
                    ExtensionsToolbox.edit_version_file(client=root_client, package_name='arakoon', old_service_name=service_name)
                except:
                    MigrationController._logger.exception('Error rebuilding service {0}'.format(service_name))
        for root_client in changed_clients:
            root_client.run(['systemctl', 'daemon-reload'])

        #############################
        # Migrate to multiple proxies
        for storagedriver in StorageDriverList.get_storagedrivers():
            vpool = storagedriver.vpool
            root_client = sr_client_map[storagedriver.storagerouter_guid]
            for alba_proxy in storagedriver.alba_proxies:
                # Rename alba_proxy service in model
                service = alba_proxy.service
                old_service_name = 'albaproxy_{0}'.format(vpool.name)
                new_service_name = 'albaproxy_{0}_0'.format(vpool.name)
                if old_service_name != service.name:
                    continue
                service.name = new_service_name
                service.save()

                if not service_manager.has_service(name=old_service_name, client=root_client):
                    continue
                old_configuration_key = '/ovs/framework/hosts/{0}/services/{1}'.format(storagedriver.storagerouter.machine_id, old_service_name)
                if not Configuration.exists(key=old_configuration_key):
                    continue

                # Add '-reboot' to alba_proxy services (because of newly created services and removal of old service)
                ExtensionsToolbox.edit_version_file(client=root_client,
                                                    package_name='alba',
                                                    old_service_name=old_service_name,
                                                    new_service_name=new_service_name)

                # Register new service and remove old service
                service_manager.add_service(name='ovs-albaproxy',
                                            client=root_client,
                                            params=Configuration.get(old_configuration_key),
                                            target_name='ovs-{0}'.format(new_service_name))

                # Update scrub proxy config
                proxy_config_key = '/ovs/vpools/{0}/proxies/{1}/config/main'.format(vpool.guid, alba_proxy.guid)
                proxy_config = None if Configuration.exists(key=proxy_config_key) is False else Configuration.get(proxy_config_key)
                if proxy_config is not None:
                    fragment_cache = proxy_config.get('fragment_cache', ['none', {}])
                    if fragment_cache[0] == 'alba' and fragment_cache[1].get('cache_on_write') is True:  # Accelerated ALBA configured
                        fragment_cache_scrub_info = copy.deepcopy(fragment_cache)
                        fragment_cache_scrub_info[1]['cache_on_read'] = False
                        proxy_scrub_config_key = '/ovs/vpools/{0}/proxies/scrub/generic_scrub'.format(vpool.guid)
                        proxy_scrub_config = None if Configuration.exists(key=proxy_scrub_config_key) is False else Configuration.get(proxy_scrub_config_key)
                        if proxy_scrub_config is not None and proxy_scrub_config['fragment_cache'] == ['none']:
                            proxy_scrub_config['fragment_cache'] = fragment_cache_scrub_info
                            Configuration.set(key=proxy_scrub_config_key, value=proxy_scrub_config)

            # Update 'backend_connection_manager' section
            changes = False
            storagedriver_config = StorageDriverConfiguration(vpool.guid, storagedriver.storagedriver_id)
            if 'backend_connection_manager' not in storagedriver_config.configuration:
                continue

            current_config = storagedriver_config.configuration['backend_connection_manager']
            if current_config.get('backend_type') != 'MULTI':
                changes = True
                backend_connection_manager = {'backend_type': 'MULTI'}
                for index, proxy in enumerate(sorted(storagedriver.alba_proxies, key=lambda pr: pr.service.ports[0])):
                    backend_connection_manager[str(index)] = copy.deepcopy(current_config)
                    # noinspection PyUnresolvedReferences
                    backend_connection_manager[str(index)]['alba_connection_use_rora'] = True
                    # noinspection PyUnresolvedReferences
                    backend_connection_manager[str(index)]['alba_connection_rora_manifest_cache_capacity'] = 5000
                    # noinspection PyUnresolvedReferences
                    for key, value in backend_connection_manager[str(index)].items():
                        if key.startswith('backend_interface'):
                            backend_connection_manager[key] = value
                            # noinspection PyUnresolvedReferences
                            del backend_connection_manager[str(index)][key]
                for key, value in {'backend_interface_retries_on_error': 5,
                                   'backend_interface_retry_interval_secs': 1,
                                   'backend_interface_retry_backoff_multiplier': 2.0}.iteritems():
                    if key not in backend_connection_manager:
                        backend_connection_manager[key] = value
            else:
                backend_connection_manager = current_config
                for value in backend_connection_manager.values():
                    if isinstance(value, dict):
                        for key, val in value.items():
                            if key.startswith('backend_interface'):
                                backend_connection_manager[key] = val
                                changes = True
                                del value[key]
                for key, value in {'backend_interface_retries_on_error': 5,
                                   'backend_interface_retry_interval_secs': 1,
                                   'backend_interface_retry_backoff_multiplier': 2.0}.iteritems():
                    if key not in backend_connection_manager:
                        changes = True
                        backend_connection_manager[key] = value

            if changes is True:
                storagedriver_config.clear_backend_connection_manager()
                storagedriver_config.configure_backend_connection_manager(**backend_connection_manager)
                storagedriver_config.save(root_client)

                # Add '-reboot' to volumedriver services (because of updated 'backend_connection_manager' section)
                ExtensionsToolbox.edit_version_file(client=root_client,
                                                    package_name='volumedriver',
                                                    old_service_name='volumedriver_{0}'.format(vpool.name))
                if service_manager.__class__ == Systemd:
                    root_client.run(['systemctl', 'daemon-reload'])

        ########################################
        # Update metadata_store_bits information
        vpools = VPoolList.get_vpools()
        for vpool in vpools:
            bits = None
            for storagedriver in vpool.storagedrivers:
                key = '/ovs/framework/hosts/{0}/services/volumedriver_{1}'.format(storagedriver.storagerouter.machine_id, vpool.name)
                if Configuration.exists(key=key) and 'METADATASTORE_BITS' not in Configuration.get(key=key):
                    if bits is None:
                        entries = service_manager.extract_from_service_file(name='ovs-volumedriver_{0}'.format(vpool.name),
                                                                            client=sr_client_map[storagedriver.storagerouter_guid],
                                                                            entries=['METADATASTORE_BITS='])
                        if len(entries) == 1:
                            bits = entries[0].split('=')[-1]
                            bits = int(bits) if bits.isdigit() else 5
                    if bits is not None:
                        try:
                            content = Configuration.get(key=key)
                            content['METADATASTORE_BITS'] = bits
                            Configuration.set(key=key, value=content)
                        except:
                            MigrationController._logger.exception('Error updating volumedriver info for vPool {0} on StorageRouter {1}'.format(vpool.name, storagedriver.storagerouter.name))

            if bits is not None:
                vpool.metadata_store_bits = bits
                vpool.save()

        ##############################################
        # Always use indent=4 during Configuration set
        def _resave_all_config_entries(config_path='/ovs'):
            """
            Recursive functions which checks every config management key if its a directory or not.
            If not a directory, we retrieve the config and just save it again using the new indentation logic
            """
            for item in Configuration.list(config_path):
                new_path = config_path + '/' + item
                print new_path
                if Configuration.dir_exists(new_path) is True:
                    _resave_all_config_entries(config_path=new_path)
                else:
                    try:
                        config = Configuration.get(new_path)
                        Configuration.set(new_path, config)
                    except:
                        config = Configuration.get(new_path, raw=True)
                        Configuration.set(new_path, config, raw=True)
        if OVSMigrator.THIS_VERSION <= 13:  # There is no way of checking whether this new indentation logic has been applied, so we only perform this for version 13 and lower
            MigrationController._logger.info('Re-saving every configuration setting with new indentation rules')
            _resave_all_config_entries()

<<<<<<< HEAD
        ######################################
        # Integration of stats monkey (2.10.2)
        if Configuration.get(key='/ovs/framework/migration|stats_monkey_integration', default=False) is False:
            try:
                # Get content of old key into new key
                old_stats_monkey_key = '/statsmonkey/statsmonkey'
                if Configuration.exists(key=old_stats_monkey_key) is True:
                    Configuration.set(key='/ovs/framework/monitoring/stats_monkey', value=Configuration.get(key=old_stats_monkey_key))
                    Configuration.delete(key=old_stats_monkey_key)

                # Make sure to disable the stats monkey by default or take over the current schedule if it was configured manually before
                celery_key = '/ovs/framework/scheduling/celery'
                current_value = None
                scheduling_config = Configuration.get(key=celery_key, default={})
                if 'statsmonkey.run_all_stats' in scheduling_config:  # Old celery task name of the stats monkey
                    current_value = scheduling_config.pop('statsmonkey.run_all_stats')
                scheduling_config['ovs.stats_monkey.run_all'] = current_value
                scheduling_config['alba.stats_monkey.run_all'] = current_value
                Configuration.set(key=celery_key, value=scheduling_config)

                support_key = '/ovs/framework/support'
                support_config = Configuration.get(key=support_key)
                support_config['support_agent'] = support_config.pop('enabled')
                support_config['remote_access'] = support_config.pop('enablesupport')
                Configuration.set(key=support_key, value=support_config)

                # Make sure once this finished, it never runs again by setting this key to True
                Configuration.set(key='/ovs/framework/migration|stats_monkey_integration', value=True)
            except Exception:
                MigrationController._logger.exception('Integration of stats monkey failed')
=======
        ############################
        # Update some default values
        def _update_manifest_cache_size(_proxy_config_key):
            updated = False
            manifest_cache_size = 500 * 1024 * 1024
            if Configuration.exists(key=_proxy_config_key):
                _proxy_config = Configuration.get(key=_proxy_config_key)
                for cache_type in ['block_cache', 'fragment_cache']:
                    if cache_type in _proxy_config and _proxy_config[cache_type][0] == 'alba':
                        if _proxy_config[cache_type][1]['manifest_cache_size'] != manifest_cache_size:
                            updated = True
                            _proxy_config[cache_type][1]['manifest_cache_size'] = manifest_cache_size
                if _proxy_config['manifest_cache_size'] != manifest_cache_size:
                    updated = True
                    _proxy_config['manifest_cache_size'] = manifest_cache_size

                if updated is True:
                    Configuration.set(key=_proxy_config_key, value=_proxy_config)
            return updated

        for storagedriver in StorageDriverList.get_storagedrivers():
            try:
                vpool = storagedriver.vpool
                root_client = sr_client_map[storagedriver.storagerouter_guid]
                _update_manifest_cache_size('/ovs/vpools/{0}/proxies/scrub/generic_scrub'.format(vpool.guid))  # Generic scrub proxy is deployed every time scrubbing kicks in, so no need to restart these services
                for alba_proxy in storagedriver.alba_proxies:
                    if _update_manifest_cache_size('/ovs/vpools/{0}/proxies/{1}/config/main'.format(vpool.guid, alba_proxy.guid)) is True:
                        # Add '-reboot' to alba_proxy services (because of newly created services and removal of old service)
                        ExtensionsToolbox.edit_version_file(client=root_client, package_name='alba', old_service_name=alba_proxy.service.name)

                # Update 'backend_connection_manager' section
                changes = False
                storagedriver_config = StorageDriverConfiguration(vpool.guid, storagedriver.storagedriver_id)
                if 'backend_connection_manager' not in storagedriver_config.configuration:
                    continue

                current_config = storagedriver_config.configuration['backend_connection_manager']
                for key, value in current_config.iteritems():
                    if key.isdigit() is True:
                        if value.get('alba_connection_asd_connection_pool_capacity') != 10:
                            changes = True
                            value['alba_connection_asd_connection_pool_capacity'] = 10
                        if value.get('alba_connection_timeout') != 30:
                            changes = True
                            value['alba_connection_timeout'] = 30
                        if value.get('alba_connection_rora_manifest_cache_capacity') != 25000:
                            changes = True
                            value['alba_connection_rora_manifest_cache_capacity'] = 25000

                if changes is True:
                    storagedriver_config.clear_backend_connection_manager()
                    storagedriver_config.configure_backend_connection_manager(**current_config)
                    storagedriver_config.save(root_client)

                    # Add '-reboot' to volumedriver services (because of updated 'backend_connection_manager' section)
                    ExtensionsToolbox.edit_version_file(client=root_client,
                                                        package_name='volumedriver',
                                                        old_service_name='volumedriver_{0}'.format(vpool.name))
            except Exception:
                MigrationController._logger.exception('Updating default configuration values failed for StorageDriver {0}'.format(storagedriver.storagedriver_id))

        ####################################################
        # Adding proxy fail fast as env variable for proxies
        changed_clients = set()
        for storagerouter in StorageRouterList.get_storagerouters():
            root_client = sr_client_map[storagerouter.guid]
            for service_name in service_manager.list_services(client=root_client):
                if not service_name.startswith('ovs-albaproxy_'):
                    continue

                if ServiceFactory.get_service_type() == 'systemd':
                    path = '/lib/systemd/system/{0}.service'.format(service_name)
                    check = 'Environment=ALBA_FAIL_FAST=true'
                else:
                    path = '/etc/init/{0}.conf'.format(service_name)
                    check = 'env ALBA_FAIL_FAST=true'

                if not root_client.file_exists(path):
                    continue
                if check in root_client.file_read(path):
                    continue

                try:
                    service_manager.regenerate_service(name='ovs-albaproxy', client=root_client, target_name=service_name)
                    changed_clients.add(root_client)
                    ExtensionsToolbox.edit_version_file(client=root_client, package_name='alba', old_service_name=service_name)
                except:
                    MigrationController._logger.exception('Error rebuilding service {0}'.format(service_name))
        for root_client in changed_clients:
            root_client.run(['systemctl', 'daemon-reload'])
>>>>>>> 3f58fa33

        MigrationController._logger.info('Finished out of band migrations')<|MERGE_RESOLUTION|>--- conflicted
+++ resolved
@@ -268,38 +268,6 @@
             MigrationController._logger.info('Re-saving every configuration setting with new indentation rules')
             _resave_all_config_entries()
 
-<<<<<<< HEAD
-        ######################################
-        # Integration of stats monkey (2.10.2)
-        if Configuration.get(key='/ovs/framework/migration|stats_monkey_integration', default=False) is False:
-            try:
-                # Get content of old key into new key
-                old_stats_monkey_key = '/statsmonkey/statsmonkey'
-                if Configuration.exists(key=old_stats_monkey_key) is True:
-                    Configuration.set(key='/ovs/framework/monitoring/stats_monkey', value=Configuration.get(key=old_stats_monkey_key))
-                    Configuration.delete(key=old_stats_monkey_key)
-
-                # Make sure to disable the stats monkey by default or take over the current schedule if it was configured manually before
-                celery_key = '/ovs/framework/scheduling/celery'
-                current_value = None
-                scheduling_config = Configuration.get(key=celery_key, default={})
-                if 'statsmonkey.run_all_stats' in scheduling_config:  # Old celery task name of the stats monkey
-                    current_value = scheduling_config.pop('statsmonkey.run_all_stats')
-                scheduling_config['ovs.stats_monkey.run_all'] = current_value
-                scheduling_config['alba.stats_monkey.run_all'] = current_value
-                Configuration.set(key=celery_key, value=scheduling_config)
-
-                support_key = '/ovs/framework/support'
-                support_config = Configuration.get(key=support_key)
-                support_config['support_agent'] = support_config.pop('enabled')
-                support_config['remote_access'] = support_config.pop('enablesupport')
-                Configuration.set(key=support_key, value=support_config)
-
-                # Make sure once this finished, it never runs again by setting this key to True
-                Configuration.set(key='/ovs/framework/migration|stats_monkey_integration', value=True)
-            except Exception:
-                MigrationController._logger.exception('Integration of stats monkey failed')
-=======
         ############################
         # Update some default values
         def _update_manifest_cache_size(_proxy_config_key):
@@ -390,6 +358,36 @@
                     MigrationController._logger.exception('Error rebuilding service {0}'.format(service_name))
         for root_client in changed_clients:
             root_client.run(['systemctl', 'daemon-reload'])
->>>>>>> 3f58fa33
+
+        ######################################
+        # Integration of stats monkey (2.10.2)
+        if Configuration.get(key='/ovs/framework/migration|stats_monkey_integration', default=False) is False:
+            try:
+                # Get content of old key into new key
+                old_stats_monkey_key = '/statsmonkey/statsmonkey'
+                if Configuration.exists(key=old_stats_monkey_key) is True:
+                    Configuration.set(key='/ovs/framework/monitoring/stats_monkey', value=Configuration.get(key=old_stats_monkey_key))
+                    Configuration.delete(key=old_stats_monkey_key)
+
+                # Make sure to disable the stats monkey by default or take over the current schedule if it was configured manually before
+                celery_key = '/ovs/framework/scheduling/celery'
+                current_value = None
+                scheduling_config = Configuration.get(key=celery_key, default={})
+                if 'statsmonkey.run_all_stats' in scheduling_config:  # Old celery task name of the stats monkey
+                    current_value = scheduling_config.pop('statsmonkey.run_all_stats')
+                scheduling_config['ovs.stats_monkey.run_all'] = current_value
+                scheduling_config['alba.stats_monkey.run_all'] = current_value
+                Configuration.set(key=celery_key, value=scheduling_config)
+
+                support_key = '/ovs/framework/support'
+                support_config = Configuration.get(key=support_key)
+                support_config['support_agent'] = support_config.pop('enabled')
+                support_config['remote_access'] = support_config.pop('enablesupport')
+                Configuration.set(key=support_key, value=support_config)
+
+                # Make sure once this finished, it never runs again by setting this key to True
+                Configuration.set(key='/ovs/framework/migration|stats_monkey_integration', value=True)
+            except Exception:
+                MigrationController._logger.exception('Integration of stats monkey failed')
 
         MigrationController._logger.info('Finished out of band migrations')