--- conflicted
+++ resolved
@@ -551,22 +551,6 @@
         except Exception:
             MigrationController._logger.exception('Updating the string formatting for the Arakoon services failed')
 
-<<<<<<< HEAD
-        ######################################
-        # Change to edition key
-        if Configuration.get(key='/ovs/framework/edition', default=False) not in ['community', 'enterprise']:
-            try:
-                storagerouters = StorageRouterList.get_storagerouters()
-                for sr in storagerouters:
-                    try:
-                        val = sr.features['alba']['edition']
-                        Configuration.set('/ovs/framework/edition', val)
-                        break
-                    except:
-                        MigrationController._logger.exception('StorageRouter {0} did not yield edition value'.format(sr.name))
-            except Exception:
-                MigrationController._logger.exception('Introduction of edition key failed')
-=======
         #######################################################
         # Storing actual package name in version files (2.11.0) (https://github.com/openvstorage/framework/issues/1876)
         if Configuration.get(key='/ovs/framework/migration|actual_package_name_in_version_file', default=False) is False:
@@ -609,6 +593,5 @@
                 root_client.run(['systemctl', 'daemon-reload'])
             except Exception:
                 MigrationController._logger.exception('Executing command "systemctl daemon-reload" failed')
->>>>>>> 6be1daba
 
         MigrationController._logger.info('Finished out of band migrations')