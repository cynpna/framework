--- conflicted
+++ resolved
@@ -41,14 +41,7 @@
 from ovs.extensions.support.agent import SupportAgent
 from ovs.lib.disk import DiskController
 from ovs.lib.helpers.decorators import ovs_task
-<<<<<<< HEAD
-=======
 from ovs.lib.helpers.exceptions import RoleDuplicationException
-from ovs.lib.helpers.toolbox import Toolbox
-from ovs.lib.mdsservice import MDSServiceController
-from ovs.lib.storagedriver import StorageDriverController
-from ovs.lib.vdisk import VDiskController
->>>>>>> 5beac135
 from volumedriver.storagerouter import storagerouterclient
 
 
@@ -607,9 +600,6 @@
             mp = mountpoint.split(' ')[2] if len(mountpoint.split(' ')) > 2 else None
             if mp and not mp.startswith('/dev') and not mp.startswith('/proc') and not mp.startswith('/sys') and not mp.startswith('/run') and not mp.startswith('/mnt/alba-asd') and mp != '/':
                 mountpoints.append(mp)
-<<<<<<< HEAD
-        return mountpoints
-=======
         return mountpoints
 
     @staticmethod
@@ -628,24 +618,6 @@
         if successful is False:
             raise RuntimeError('Could not load metadata from environment {0}'.format(ovs_client.ip))
         return arakoon_config
-
-    @staticmethod
-    def _get_roles_on_storagerouter(ip):
-        """
-        returns a set with the roles present on the storagerouter
-        :param ip: string with ip of the storagerouter
-        :return: Dict
-        """
-        sr = StorageRouterList.get_by_ip(ip)
-        roles_on_sr = {}
-        for sr_disk in sr.disks:
-            for partition in sr_disk.partitions:
-                for part_role in partition.roles:
-                    if part_role not in roles_on_sr:
-                        roles_on_sr[part_role] = [sr_disk.name]
-                    else:
-                        roles_on_sr[part_role].append(sr_disk.name)
-        return roles_on_sr
 
     @staticmethod
     def _revert_vpool_status(vpool, status=VPool.STATUSES.RUNNING, storagedriver=None, client=None, dirs_created=None):
@@ -674,4 +646,21 @@
                 vpool.delete()
                 if Configuration.dir_exists(key='/ovs/vpools/{0}'.format(vpool.guid)):
                     Configuration.delete(key='/ovs/vpools/{0}'.format(vpool.guid))
->>>>>>> 5beac135
+
+    @staticmethod
+    def _get_roles_on_storagerouter(ip):
+        """
+        returns a set with the roles present on the storagerouter
+        :param ip: string with ip of the storagerouter
+        :return: Dict
+        """
+        sr = StorageRouterList.get_by_ip(ip)
+        roles_on_sr = {}
+        for sr_disk in sr.disks:
+            for partition in sr_disk.partitions:
+                for part_role in partition.roles:
+                    if part_role not in roles_on_sr:
+                        roles_on_sr[part_role] = [sr_disk.name]
+                    else:
+                        roles_on_sr[part_role].append(sr_disk.name)
+        return roles_on_sr