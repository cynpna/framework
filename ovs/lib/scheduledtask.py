--- conflicted
+++ resolved
@@ -139,30 +139,7 @@
 
         # Place all snapshots in bucket_chains
         bucket_chains = []
-<<<<<<< HEAD
         for vdisk in VDiskList.get_vdisks():
-=======
-        for vmachine in VMachineList.get_customer_vmachines():
-            if any(vd.info['object_type'] in ['BASE'] for vd in vmachine.vdisks):
-                bucket_chain = copy.deepcopy(buckets)
-                for snapshot in vmachine.snapshots:
-                    if snapshot.get('is_sticky') is True:
-                        continue
-                    timestamp = int(snapshot['timestamp'])
-                    for diskguid, snapshotguid in snapshot['snapshots'].iteritems():
-                        if snapshotguid in parent_snapshots:
-                            ScheduledTaskController._logger.info('Not deleting snapshot {0} because it has clones'.format(snapshotguid))
-                            continue
-                        for bucket in bucket_chain:
-                            if bucket['start'] >= timestamp > bucket['end']:
-                                bucket['snapshots'].append({'timestamp': timestamp,
-                                                            'snapshotid': snapshotguid,
-                                                            'diskguid': diskguid,
-                                                            'is_consistent': snapshot['is_consistent']})
-                bucket_chains.append(bucket_chain)
-
-        for vdisk in VDiskList.get_without_vmachine():
->>>>>>> 320ec599
             if vdisk.info['object_type'] in ['BASE']:
                 bucket_chain = copy.deepcopy(buckets)
                 for snapshot in vdisk.snapshots:
