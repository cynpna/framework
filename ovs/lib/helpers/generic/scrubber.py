# Copyright (C) 2017 iNuron NV
#
# This file is part of Open vStorage Open Source Edition (OSE),
# as available from
#
#      http://www.openvstorage.org and
#      http://www.openvstorage.com.
#
# This file is free software; you can redistribute it and/or modify it
# under the terms of the GNU Affero General Public License v3 (GNU AGPLv3)
# as published by the Free Software Foundation, in version 3 as it comes
# in the LICENSE.txt file of the Open vStorage OSE distribution.
#
# Open vStorage is distributed in the hope that it will be useful,
# but WITHOUT ANY WARRANTY of any kind.

"""
Scrubber Module
"""
import os
import copy
import json
import time
import uuid
from datetime import datetime
from Queue import Empty, Queue
from random import randint
from threading import Thread
from ovs.dal.dataobject import DataObject
from ovs.dal.exceptions import ObjectNotFoundException
from ovs.dal.hybrids.diskpartition import DiskPartition
from ovs.dal.hybrids.storagerouter import StorageRouter
from ovs.dal.hybrids.vdisk import VDisk
from ovs.dal.hybrids.vpool import VPool
from ovs.dal.lists.storagedriverlist import StorageDriverList
from ovs.dal.lists.storagerouterlist import StorageRouterList
from ovs.dal.lists.vpoollist import VPoolList
from ovs.extensions.generic.configuration import Configuration
from ovs_extensions.generic.filemutex import file_mutex
from ovs.extensions.generic.logger import Logger
from ovs_extensions.generic.remote import remote
from ovs.extensions.generic.sshclient import SSHClient, UnableToConnectException
from ovs.extensions.generic.system import System
from ovs.extensions.generic.volatilemutex import volatile_mutex
from ovs_extensions.generic.volatilemutex import NoLockAvailableException
from ovs.extensions.packages.packagefactory import PackageFactory
from ovs.extensions.services.servicefactory import ServiceFactory
from ovs_extensions.storage.exceptions import AssertException
from ovs.extensions.storage.volatilefactory import VolatileFactory
from ovs.extensions.storage.persistentfactory import PersistentFactory
from ovs_extensions.generic.repeatingtimer import RepeatingTimer
from ovs.lib.mdsservice import MDSServiceController


class ScrubShared(object):
    """
    Class which has functions to ensure consistency
    """
    # Test hooks for unit tests
    _test_hooks = {}
    _unittest_data = {'setup': False}

    _logger = Logger('lib')

    _SCRUB_KEY = '/ovs/framework/jobs/scrub'  # Parent key for all scrub related jobs
    _SCRUB_NAMESPACE = 'ovs_jobs_scrub'
    _SCRUB_VDISK_KEY = '{0}_{{0}}_vdisks'.format(_SCRUB_NAMESPACE)  # Second format should be the vpool name
    _SCRUB_VDISK_ACTIVE_KEY = '{0}_active_scrub'.format(_SCRUB_VDISK_KEY)  # Second format should be the vpool name
    _SCRUB_PROXY_KEY = '{0}_{{0}}'.format(_SCRUB_NAMESPACE)  # Second format should be the proxy name
    _SCRUB_JOB_TRACK_COUNT = Configuration.get('{0}/generic|vdisk_scrub_track_count'.format(_SCRUB_KEY), default=5)  # Track the last X scrub jobs on the vdisk object

    def __init__(self, job_id):
        self.job_id = job_id
        self._persistent = PersistentFactory.get_client()
        self._volatile = VolatileFactory.get_client()
        self._service_manager = ServiceFactory.get_manager()

        # Required to be overruled
        self.worker_contexts = None

        self._key = None
        self._log = None  # To be overruled
        # Used to lock SSHClient usage. SSHClient should be locked as Paramiko will fork the SSHProcess causing some issues in multithreading context
        self._client_lock = file_mutex('{0}_client_lock'.format(self._SCRUB_NAMESPACE))
        self._client_cluster_lock = volatile_mutex('{0}_client_cluster_lock'.format(self._SCRUB_NAMESPACE), wait=5 * 60)

    @property
    def worker_context(self):
        """
        Return the own worker context
        :return: Worker context
        :rtype: dict
        """
        if self.worker_contexts is None:
            raise NotImplementedError('No worker_contexts have yet been implemented')
        return self.worker_contexts[System.get_my_storagerouter()]

    def _safely_store(self, key, get_value_and_expected_value, logging_start, key_not_exist=False, max_retries=20):
        """
        Safely store a key/value pair within the persistent storage
        :param key: Key to store
        :type key: str
        :param get_value_and_expected_value: Function which returns the value and expected value
        :type get_value_and_expected_value: callable
        :param logging_start: Start of the logging line
        :type logging_start: str
        :param max_retries: Number of retries to attempt
        :type max_retries: int
        :param key_not_exist: Only store if the key does not exist
        :type key_not_exist: bool
        :return: Stored value or the current value if key_not_exists is True and the key is already present
        :rtype: any
        :raises: AssertException:
        - When the save could not happen
        """
        reference = {}

        def build_transaction():
            self._logger.info('{0} - Executing the passed function'.format(logging_start))
            value, expected_value = get_value_and_expected_value()
            transaction = self._persistent.begin_transaction()
            self._persistent.assert_value(key, expected_value, transaction=transaction)
            self._persistent.set(key, value, transaction=transaction)
            reference['value'] = value
            return transaction

        def retry_callback(tries):
            self._logger.warning('{0} - Asserting failed for key {1}. Retrying {2} more times'.format(logging_start, key, max_retries - tries))
            time.sleep(randint(0, 25) / 100.0)

        self._persistent.apply_callback_transaction(build_transaction, max_retries=max_retries, retry_wait_function=retry_callback)
        return reference.get('value')

    def _get_relevant_items(self, relevant_values, relevant_keys, key=None):
        """
        Retrieves all scrub work currently being done based on relevant values and the relevant format
        - Filters out own data
        - Filters out relevant data
        - Removes obsolete data
        :param relevant_values: The values to check relevancy on (Only supporting dict types)
        :type relevant_values: list[dict]
        :param relevant_keys: The keys that are relevant for checking relevancy
        (found items will strip keys to match to this format) (this format will be used to check in relevant values)
        :type relevant_keys: list
        :param key: Key to fetch from. Defaults to the own key
        :return: All relevant items and all fetched items
        :rtype: tuple(list, list)
        :raises: ValueError: When an irregular item has been detected
        """
        key = key or self._key
        if any(not isinstance(v, dict)for v in relevant_values):
            raise ValueError('Not all relevant values are a dict')
        if not isinstance(relevant_keys, list):
            raise ValueError('The relevant keys should be a list of keys that are relevant')
        if any(set(v.keys()) != set(relevant_keys) for v in relevant_values):
            raise ValueError('The relevant values do not match the relevant format')
        fetched_items = self._fetch_registered_items(key=key)
        relevant_work_items = []
        # Filter out the relevant items
        try:
            for item in fetched_items or []:  # Fetched items could be None
                # Extract relevant context. Note this is just a shallow copy and when retrieving items with lists/dicts we should not modify these in any way
                # because the reference is kept in _relevant_work_items
                relevant_context = dict((k, v) for k, v in item.iteritems() if k in relevant_keys)
                if relevant_context in relevant_values:
                    relevant_work_items.append(item)
                else:
                    # Not a item for the current scrubbing context. Possible remnant of an aborted scrub job so it will be removed when re-saving all total work items
                    self._logger.info('{0} - Will be removing {1} on the next save as it is no longer relevant'.format(self._log, item))
        except KeyError:
            raise ValueError('{0} - Someone is registering keys to this namespace'.format(self._log))
        return relevant_work_items, fetched_items

    def _fetch_registered_items(self, key):
        """
        Fetches all items currently registered on the key
        Saves them under _fetched_work_items for caching purposes. When None is returned, an empty list is set
        :return: All current items (None if the key has not yet been registered)
        """
        if key is None:
            raise ValueError('key has no value. Nothing to fetch')
        if self._persistent.exists(key) is True:
            items = self._persistent.get(key)
        else:
            items = None
        return items

    @classmethod
    def _covert_data_objects(cls, item):
        # Change all data objects to their GUID
        if isinstance(item, list):
            return [cls._covert_data_objects(i) for i in item]
        elif isinstance(item, dict):
            return dict((cls._covert_data_objects(k), cls._covert_data_objects(v)) for k, v in item.iteritems())
        elif isinstance(item, DataObject):
            return item.guid
        return item

    def _format_message(self, message):
        """
        Formats a message with the set _log property in front (to remove redundancy)
        :param message: The message to format
        :return: Newly formatted message
        """
        if self._log is None:
            raise ValueError('_log property has no value. Nothing to format with')
        return '{0} - {1}'.format(self._log, message)


class StackWorkHandler(ScrubShared):
    """
    Handles generation, unregistering and saving of vpool stack work
    """

    def __init__(self, job_id, vpool, vdisks, worker_contexts):
        """
        Initialize
        :param vpool: vPool to generate work for
        :type vpool: ovs.dal.hybrids.vpool.VPool
        :param vdisks: vDisks to include in the work
        :type vdisks: list
        :param worker_contexts: Contexts about the workers
        :type worker_contexts: dict
        """
        super(StackWorkHandler, self).__init__(job_id)

        self.vpool = vpool
        self.vdisks = vdisks
        self.worker_contexts = worker_contexts

        self._key = self._SCRUB_VDISK_KEY.format(self.vpool.name)  # Key to register items under
        self._key_active_scrub = self._SCRUB_VDISK_ACTIVE_KEY.format(self.vpool.name)  # Key to register items that are actively scrubbed under
        self._log = 'Scrubber {0} - vPool {1}'.format(self.job_id, self.vpool.name)

    def generate_save_scrub_work(self):
        """
        Generates applicable scrub work and saves the scrub work consistently
        :return: Queue of work items
        """
        work_queue = self._generate_save_work()
        self._logger.info(self._format_message('Following items will be scrubbed: {0}'.format(list(work_queue.queue))))
        return work_queue

    def _generate_scrub_work(self):
        """
        Generates scrub work to be done
        :return: Queue of work items, value to store in persistent, the current expected value
        :rtype: tuple(Queue, list, list)
        """
        # Fetch data
        relevant_work_items, fetched_work_items = self._get_pending_scrub_work()
        registered_vdisks = [item['vdisk_guid'] for item in relevant_work_items]
        work_queue = Queue()
        for vd in self.vdisks:
            logging_start_vd = '{0} - vDisk {1} with guid {2}'.format(self._log, vd.name, vd.guid)
            if vd.guid in registered_vdisks:
                self._logger.info('{0} has already been registered to get scrubbed, not queueing again'.format(logging_start_vd))
                continue
            if vd.is_vtemplate is True:
                self._logger.info('{0} is a template, not scrubbing'.format(logging_start_vd))
                continue
            vd.invalidate_dynamics('storagedriver_id')
            if not vd.storagedriver_id:
                self._logger.warning('{0} no StorageDriver ID found'.format(logging_start_vd))
                continue
            work_queue.put(vd.guid)
        total_items = relevant_work_items + list(self._wrap_data(item) for item in work_queue.queue)
        return work_queue, total_items, fetched_work_items

    def _wrap_data(self, vdisk_guid):
        """
        Wrap the vdisk guid in a dict with some other metadata
        Saving the worker context allows the other scrub jobs to determine what is still valid scrub data
        :param vdisk_guid: The guid of the vDisk to store
        :return: The wrapped data
        :rtype: dict
        """
        data = {'vdisk_guid': vdisk_guid}
        data.update(self.worker_context)
        data.update({'job_id': self.job_id})
        return data

    def _get_pending_scrub_work(self):
        """
        Retrieves all scrub work currently being done
        - Filters out own data
        - Filters out relevant data
        - Removes obsolete data
        :return: All relevant items and all fetched items
        :rtype: tuple(list, list)
        :raises: ValueError: When an irregular item has been detected
        """
        # This will strip out the vdisk_guid to check the relevancy of the item (keeping the worker context)
        return self._get_relevant_items(relevant_values=self.worker_contexts.values(), relevant_keys=self.worker_context.keys())

    def _get_current_scrubbed_items(self):
        """
        Retrieves all scrub work currently being done
        - Filters out own data
        - Filters out relevant data
        - Removes obsolete data
        :return: All relevant items and all fetched items
        :rtype: tuple(list, list)
        :raises: ValueError: When an irregular item has been detected
        """
        # This will strip out the vdisk_guid to check the relevancy of the item (keeping the worker context)
        return self._get_relevant_items(relevant_values=self.worker_contexts.values(), relevant_keys=self.worker_context.keys(), key=self._key_active_scrub)

    def _generate_save_work(self):
        """
        Consistently save the generated scrub work
        :return: Current work to be done
        :rtype: Queue
        """
        # Keep it pure
        special = {'queue': None}

        def _get_value_and_expected_value():
            work_queue, total_items, fetched_work_items = self._generate_scrub_work()
            special['queue'] = work_queue
            return total_items, fetched_work_items

        self._safely_store(self._key, get_value_and_expected_value=_get_value_and_expected_value, logging_start=self._log)
        # The queue might be different of when the function got called due to the hooking in the save
        return special['queue']

    def _unregister_vdisk(self, vdisk_guid):
        """
        Removes a certain vdisk from the current data list
        :param vdisk_guid: Guid of the vDisk to remove
        :type vdisk_guid: basestring
        :return: List of values to save and a list of expected values for saving
        :rtype tuple(list, list)
        """
        # Fetch data
        relevant_work_items, fetched_work_items = self._get_pending_scrub_work()
        item_to_remove = self._wrap_data(vdisk_guid)
        try:
            self._logger.info(self._format_message('Unregister vDisk {0}'.format(vdisk_guid)))
            relevant_work_items.remove(item_to_remove)
        except ValueError:
            # Indicates a race condition
            message = 'The registering data ({0}) is not in the list. Something must have removed it!'.format(item_to_remove)
            self._logger.exception(self._format_message(message))
            raise ValueError(message)
        return relevant_work_items, fetched_work_items

    def unregister_vdisk(self, vdisk_guid, retries=25):
        """
        Safely removes a vdisk from the pool
        :param vdisk_guid: Guid of the vDisk to remove
        :type vdisk_guid: basestring
        :param retries: Amount of retries to do
        :type retries: int
        :return: Remaining items
        :rtype: list
        """
        # Keep it pure
        special = {'total_items': None}

        def _get_value_and_expected_value():
            relevant_work_items, fetched_work_items = self._unregister_vdisk(vdisk_guid)
            special['relevant_work_items'] = relevant_work_items
            return relevant_work_items, fetched_work_items

        self._logger.info('{0} - Unregistering vDisk {1}'.format(self._log, vdisk_guid))
        # Attempt to save with all fetched data during work generation, expect the current key to not have changed
        self._safely_store(self._key,
                           get_value_and_expected_value=_get_value_and_expected_value,
                           logging_start='{0} - Unregistering vDisk {1}'.format(self._log, vdisk_guid),
                           max_retries=retries)
        self._logger.info(self._format_message('Successfully unregistered vDisk {0}'.format(vdisk_guid)))
        return special['relevant_work_items']

    def register_vdisk_for_scrub(self, vdisk_guid, location_data):
        """
        Register that a vDisk is being actively scrubbed
        :param vdisk_guid: Guid of the vDisk to register
        :type vdisk_guid: basestring
        :param location_data: Data about the scrub location
        :type location_data: dict
        :return: The loop instance keeping the information up to date
        :rtype: RepeatingTimer
        """
        def _update_vdisk_scrubbing_info():
            now = time.time()
            expires = now + 30
            data = {'job_id': self.job_id,
                    'expires': expires,
                    'ongoing': True,
                    'location': location_data}
            current_scrub_info = vdisk.scrubbing_information or {}
            if not current_scrub_info.get('start_time'):
                data.update({'start_time': now,
                             'start_time_readable': datetime.fromtimestamp(now).strftime("%Y-%m-%d %H:%M:%S.%f%z")})
            current_scrub_info.update(data)
            vdisk.scrubbing_information = current_scrub_info
            vdisk.save()

        vdisk = VDisk(vdisk_guid)
        rt = RepeatingTimer(5, _update_vdisk_scrubbing_info, wait_for_first_run=True)
        rt.start()
        return rt

    def unregister_vdisk_for_scrub(self, vdisk_guid, registering_thread, possible_exception=None):
        """
        Register that a vDisk is being actively scrubbed
        :param vdisk_guid: Guid of the vDisk to register
        :type vdisk_guid: basestring
        :param registering_thread: The thread registering scrub data onto the vdisk
        :type registering_thread: RepeatingTimer
        :param possible_exception: Possible exception that occurred while scrubbing
        :type possible_exception: Excepion
        :return: The loop instance keeping the information up to date
        :rtype: RepeatedTimer
        """
        registering_thread.cancel()
        registering_thread.join()
        vdisk = VDisk(vdisk_guid)
        if not vdisk.scrubbing_information:
            scrub_info = {}
        else:
            scrub_info = vdisk.scrubbing_information
        now = time.time()
        # Updating for storing it under previous runs
        scrub_info.update({'end_time': time.time(),
                           # For Operations. Easier to grep in the logs
                           'end_time_readable': datetime.fromtimestamp(now).strftime("%Y-%m-%d %H:%M:%S.%f%z"),
                           'exception': str(possible_exception) if possible_exception else possible_exception,
                           'ongoing': False})
        scrub_info_copy = scrub_info.copy()
        # Reset copy
        scrub_info_copy.update(dict.fromkeys(['job_id', 'expires', 'exception', 'end_time', 'end_time_readable', 'start_time', 'start_time_readable', 'location']))
        if possible_exception:
            previous_run_key = 'previous_failed_runs'
            previous_runs = scrub_info_copy.get('previous_failed_runs', [])
        else:
            previous_run_key = 'previous_successful_runs'
            previous_runs = scrub_info_copy.get('previous_successful_runs', [])
        updated_previous_runs = [dict((k, v) for k, v in scrub_info.iteritems() if k not in ['previous_failed_runs', 'previous_successful_runs'])] + previous_runs[0:self._SCRUB_JOB_TRACK_COUNT - 1]

        scrub_info_copy[previous_run_key] = updated_previous_runs
        vdisk.scrubbing_information = scrub_info_copy
        vdisk.save()


class StackWorker(ScrubShared):
    """
    This class represents a worker of the scrubbing stack
    """

    def __init__(self, job_id, queue, vpool, scrub_info, error_messages, stack_work_handler, worker_contexts, stacks_to_spawn, stack_number):
        """
        :param queue: a Queue with vDisk guids that need to be scrubbed (they should only be member of a single vPool)
        :type queue: Queue
        :param vpool: the vPool object of the vDisks
        :type vpool: VPool
        :param scrub_info: A dict containing scrub information:
                           `scrub_path` with the path where to scrub
                           `storage_router` with the StorageRouter that needs to do the work
        :type scrub_info: dict
        :param error_messages: A list of error messages to be filled (by reference)
        :type error_messages: list
        :param stack_work_handler: A stack work handler instance
        :type stack_work_handler: StackWorkHandler
        :param worker_contexts: Context of all ovs-worker services (dict with storagerouter guid, worker_pid and worker_start)
        :type worker_contexts: dict
        :param stacks_to_spawn: Amount of stacks that were spawned. Required to resolve racing with retries
        :type stacks_to_spawn: int
        :param stack_number: Number given by the stack spawner
        :type stack_number: int
        """
        super(StackWorker, self).__init__(job_id)
        self.queue = queue
        self.vpool = vpool
        self.error_messages = error_messages
        self.worker_contexts = worker_contexts
        self.stack_number = stack_number
        self.stacks_to_spawn = stacks_to_spawn
        self.stack_work_handler = stack_work_handler
        self.scrub_info = scrub_info  # Stored for testing purposes

        self.queue_size = self.queue.qsize()
        self.stack_id = str(uuid.uuid4())
        self.storagerouter = scrub_info['storagerouter']
        self.partition_guid = scrub_info['partition_guid']

        self._log = 'Scrubber {0} - vPool {1} - StorageRouter {2} - Stack {3}'.format(self.job_id, self.vpool.name,
                                                                                      self.storagerouter.name,
                                                                                      self.stack_number)

        # Both the proxy and scrub directory are bound to the scrub location and both will be re-used
        self.backend_connection_manager_config = Configuration.get('ovs/vpools/{0}/hosts/{1}/config|backend_connection_manager'.format(self.vpool.guid, self.vpool.storagedrivers[0].storagedriver_id))
        # Allow a custom one to be inserted
        self.backend_connection_manager_config.update(Configuration.get('ovs/vpools/{0}/scrub/tweaks|backend_connection_manager'.format(self.vpool.guid), default={}))
        proxy_amount_key = '/ovs/framework/hosts/{0}/config|scrub_proxy_amount'.format(self.storagerouter.machine_id)
        proxy_amount = Configuration.get(key=proxy_amount_key, default=1)
        if proxy_amount <= 0:
            raise ValueError('{0} - Incorrect amount of proxies. Expected at least 1, found {1}'.format(self._log, proxy_amount))
        if self.backend_connection_manager_config.get('backend_type') != 'MULTI':
            self._logger.warning('{0} - {1} proxies were request but the backend_connection_manager config only supports 1 proxy'.format(self._log, proxy_amount))
            proxy_amount = 1
        self.alba_proxy_services = ['ovs-albaproxy_{0}_{1}_{2}_scrub_{3}'.format(self.vpool.name, self.storagerouter.name, self.partition_guid, i)
                                    for i in xrange(0, proxy_amount)]
        self.scrub_config_key = 'ovs/vpools/{0}/proxies/scrub/scrub_config_{1}_{{0}}'.format(vpool.guid, self.partition_guid)  # Formatted with the number of the proxy
        self.scrub_directory = '{0}/scrub_work_{1}_{2}_{3}'.format(scrub_info['scrub_path'], vpool.name, self.storagerouter.name, self.partition_guid)
        self.backend_config_key = 'ovs/vpools/{0}/proxies/scrub/backend_config_{1}'.format(vpool.guid, self.partition_guid)
        self.lock_time = 5 * 60
        self.registered_proxy = False
        self.registering_data = {'job_id': self.job_id, 'stack_id': self.stack_id}  # Data to register within Arakoon about this StackWorker
        self.registering_data.update(self.worker_context)

        # Always at least 1 proxy service. Using that name to register items under
        self._key = self._SCRUB_PROXY_KEY.format(self.alba_proxy_services[0])
        self._state_key = '{0}_state'.format(self._key)  # Key with the combined state for all proxies

    def deploy_stack_and_scrub(self):
        """
        Executes scrub work for a given vDisk queue and vPool, based on scrub_info
        - Sets up a scrubbing proxy (if the proxy is not present yet)
        - Launches scrubbing threads (up to 20)
        - Cleans up the scrubbing proxy (if the proxy is no longer used)
        :return: None
        :rtype: NoneType
        """
        if len(self.vpool.storagedrivers) == 0 or not self.vpool.storagedrivers[0].storagedriver_id:
            self.error_messages.append('vPool {0} does not have any valid StorageDrivers configured'.format(self.vpool.name))
            return

        # Deploy a proxy
        self._deploy_proxies()

        # Execute the actual scrubbing
        threads = []
        threads_key = '/ovs/framework/hosts/{0}/config|scrub_stack_threads'.format(self.storagerouter.machine_id)
        amount_threads = Configuration.get(key=threads_key, default=2)
        if not isinstance(amount_threads, int):
            self.error_messages.append('Amount of threads to spawn must be an integer for StorageRouter with ID {0}'.format(self.storagerouter.machine_id))
            return

        amount_threads = max(amount_threads, 1)  # Make sure amount_threads is at least 1
        amount_threads = min(min(self.queue.qsize(), amount_threads), 20)  # Make sure amount threads is max 20
        self._logger.info('{0} - Spawning {1} threads for proxy services {2}'.format(self._log, amount_threads, ', '.join(self.alba_proxy_services)))
        for index in range(amount_threads):
            # Name the threads for unit testing purposes
            thread = Thread(name='execute_scrub_{0}_{1}_{2}'.format(self.vpool.guid, self.partition_guid, index),
                            target=self._execute_scrub,
                            args=(index,))
            thread.start()
            threads.append(thread)
        for thread in threads:
            thread.join()

        # Delete the proxy again
        self._remove_proxies()

    def _execute_scrub(self, thread_number):
        """
        Executes the actual scrubbing
        - Ask the Volumedriver what scrub work is to be done
        - Ask to Volumedriver to do scrub work
        - Ask the Volumedriver to apply this work (when not applied, scrubbing leaves garbage on the backend)
        :param thread_number: Number of the Thread that is executing the scrubbing
        :type thread_number: int
        :return: None
        :rtype: NoneType
        """
        def _verify_mds_config(current_vdisk):
            current_vdisk.invalidate_dynamics('info')
            vdisk_configs = current_vdisk.info['metadata_backend_config']
            if len(vdisk_configs) == 0:
                raise RuntimeError('Could not load MDS configuration')
            return vdisk_configs
        log = '{0} - Scrubbing thread {1}'.format(self._log, thread_number)
        try:
            # Empty the queue with vDisks to scrub
            with remote(self.storagerouter.ip, [VDisk]) as rem:
                while True:
                    vdisk_guid = self.queue.get(False)  # Raises Empty Exception when queue is empty, so breaking the while True loop
                    volatile_key = 'ovs_scrubbing_vdisk_{0}'.format(vdisk_guid)
                    try:
                        # Check MDS master is local. Trigger MDS handover if necessary
                        vdisk = rem.VDisk(vdisk_guid)
                        vdisk_log = '{0} - vDisk {1} with guid {2} and volume id {3}'.format(log, vdisk.name, vdisk.guid, vdisk.volume_id)
                        self._logger.info('{0} - Started scrubbing at location {1}'.format(vdisk_log, self.scrub_directory))
                        configs = _verify_mds_config(current_vdisk=vdisk)
                        storagedriver = StorageDriverList.get_by_storagedriver_id(vdisk.storagedriver_id)
                        if configs[0].get('ip') != storagedriver.storagerouter.ip:
                            self._logger.info('{0} - MDS master is not local, trigger handover'.format(vdisk_log, vdisk.name))
                            MDSServiceController.ensure_safety(vdisk_guid=vdisk_guid)  # Do not use a remote VDisk instance here
                            configs = _verify_mds_config(current_vdisk=vdisk)
                            if configs[0].get('ip') != storagedriver.storagerouter.ip:
                                self._logger.warning('{0} - Skipping because master MDS still not local'.format(vdisk_log, vdisk.name))
                                continue

                        # Check if vDisk is already being scrubbed
                        if self._volatile.add(key=volatile_key, value=volatile_key, time=24 * 60 * 60) is False:
                            self._logger.warning('{0} - Skipping because vDisk is already being scrubbed'.format(vdisk_log, vdisk.name))
                            continue

                        # Fetch the generic lease
                        lease_interval = Configuration.get('/ovs/volumedriver/intervals|locked_lease', default=5)
                        # Lease per vpool
                        lease_interval = Configuration.get('/ovs/vpools/{0}/scrub/tweaks|locked_lease_interval'.format(self.vpool.guid), default=lease_interval)

                        # Register that the disk is being scrubbed
                        log_path = LogHandler.get_sink_path('scrubber_{0}'.format(self.vpool.name), allow_override=True, forced_target_type='file')
                        location_data = {'scrub_directory': self.scrub_directory,
                                         'storagerouter_guid': self.storagerouter.guid,
                                         'log_path': log_path}
                        registrator = self.stack_work_handler.register_vdisk_for_scrub(vdisk_guid, location_data)
                        scrub_exception = None
                        try:
                            if 'post_vdisk_scrub_registration' in self._test_hooks:
                                self._test_hooks['post_vdisk_scrub_registration'](self, vdisk_guid)
                            # Do the actual scrubbing
                            with vdisk.storagedriver_client.make_locked_client(str(vdisk.volume_id), update_interval_secs=lease_interval) as locked_client:
                                self._logger.info('{0} - Retrieve and apply scrub work'.format(vdisk_log, vdisk.name))
                                work_units = locked_client.get_scrubbing_workunits()
                                for work_unit in work_units:
                                    res = locked_client.scrub(work_unit=work_unit,
                                                              scratch_dir=self.scrub_directory,
<<<<<<< HEAD
                                                              log_sinks=[Logger.get_sink_path(source='scrubber_{0}'.format(self.vpool.name), forced_target_type=Logger.TARGET_TYPE_FILE)],
=======
                                                              log_sinks=[log_path],
>>>>>>> a457caf3
                                                              backend_config=Configuration.get_configuration_path(self.backend_config_key))
                                    locked_client.apply_scrubbing_result(scrubbing_work_result=res)
                                if work_units:
                                    self._logger.info('{0} - {1} work units successfully applied'.format(vdisk_log, len(work_units)))
                                else:
                                    self._logger.info('{0} - No scrubbing required'.format(vdisk_log, vdisk.name))
                        except Exception as ex:
                            scrub_exception = ex
                            raise
                        finally:
                            self.stack_work_handler.unregister_vdisk_for_scrub(vdisk_guid, registrator, scrub_exception)
                            if 'post_vdisk_scrub_unregistration' in self._test_hooks:
                                self._test_hooks['post_vdisk_scrub_unregistration'](self, vdisk_guid)
                    except Exception as ex:
                        if isinstance(ex, ObjectNotFoundException):
                            message = '{0} - Scrubbing failed vDisk with guid {1} because the vDisk is no longer available'.format(log, vdisk_guid)
                            self._logger.warning(message)
                        else:
                            vdisk = VDisk(vdisk_guid)
                            vdisk_log = '{0} - vDisk {1} with volume id {2}'.format(log, vdisk.name, vdisk.volume_id)
                            message = '{0} - Scrubbing failed'.format(vdisk_log, vdisk.name)
                            self.error_messages.append(message)
                            self._logger.exception(message)
                    finally:
                        # Remove vDisk from volatile memory and scrub work
                        self._volatile.delete(volatile_key)
                        self.stack_work_handler.unregister_vdisk(vdisk_guid)

        except Empty:  # Raised when all items have been fetched from the queue
            self._logger.info('{0} - Queue completely processed'.format(log))
        except Exception:
            message = '{0} - Scrubbing failed'.format(log)
            self.error_messages.append(message)
            self._logger.exception(message)

    def _get_registered_proxy_users(self):
        """
        Retrieves all stacks using a certain proxy
        - Discards obsolete data
        - Removes obsolete data keys
        :return: List of stacks using the proxy
        :rtype: list
        """
        # This will strip out the job_id, stack_id to check the relevancy of the item (keeping the worker context)
        return self._get_relevant_items(relevant_values=self.worker_contexts.values(),
                                        relevant_keys=self.worker_context.keys())

    def _register_proxy_usage(self):
        """
        Registers that this worker is using the proxy
        This registration is used to lock the usage of the proxy/scrub directory
        :return: Current list of items
        :rtype: list
        """
        # Keep it pure (for now)
        special = {'relevant_work_items': None}

        def _get_value_and_expected_value():
            relevant_work_items, fetched_work_items = self._get_registered_proxy_users()
            relevant_work_items.append(self.registering_data)
            special['relevant_work_items'] = relevant_work_items
            return relevant_work_items, fetched_work_items

        self._logger.info('{0} - Registering usage of {1}'.format(self._log, ', '.join(self.alba_proxy_services)))

        # Attempt to save with all fetched data during work generation, expect the current key to not have changed
        self._safely_store(self._key, get_value_and_expected_value=_get_value_and_expected_value, logging_start=self._log)
        self.registered_proxy = True
        return special['relevant_work_items']

    def _unregister_proxy_usage(self):
        """
        Unregisters that this worker is using this proxy
        :return: The remaining data entries
        :rtype: list
        """
        # Keep it pure (for now)
        special = {'relevant_work_items': None}

        def _get_value_and_expected_value():
            relevant_work_items, fetched_work_items = self._get_registered_proxy_users()
            try:
                relevant_work_items.remove(self.registering_data)
            except ValueError:
                message = 'The registering data ({0}) is not in the list. Something must have removed it!'.format(self.registering_data)
                self._logger.error(self._format_message(message))
                raise ValueError(message)
            special['relevant_work_items'] = relevant_work_items
            return relevant_work_items, fetched_work_items

        self._logger.info('{0} - Unregistering usage of {1}'.format(self._log, ', '.join(self.alba_proxy_services)))

        if self.registered_proxy is True:
            # Attempt to save with all fetched data during work generation, expect the current key to not have changed
            self._safely_store(self._key,
                               get_value_and_expected_value=_get_value_and_expected_value,
                               logging_start='{0} - Unregistering proxies {1}'.format(self._log, ', '.join(self.alba_proxy_services)),
                               max_retries=self.stacks_to_spawn)
        self._logger.info(self._format_message('Successfully unregistered proxies {0}'.format(', '.join(self.alba_proxy_services))))
        return special['relevant_work_items']

    def _long_poll_proxy_state(self, states, timeout=None):
        """
        Start long polling for the proxy state. This state is not fetched by the service manager but rather by the threads injecting a key in Arakoon
        This function will return once the requested state has been achieved
        :param states: States of the key
        :type states: Possible states are:
        - 'deploying': proxy is still being deployed
        - 'deployed': proxy has been deployed
        - 'removing': proxy is being removed
        - 'removed': proxy has been removed
        :param timeout: Amount of seconds to wait (Defaults to 5 minutes)
        :return: Current state or None (when the given key does not exist)
        :rtype: str
        """
        if timeout is None:
            timeout = self.lock_time
        if self._persistent.exists(self._state_key) is True:
            start = time.time()
            while True:
                current_state = self._persistent.get(self._state_key)
                if current_state in states:
                    return current_state
                if time.time() - start > timeout:
                    raise RuntimeError('Long polling for the state has timed out')
                self._logger.debug(self._format_message('Proxies {0{ their state does not match any in  \'{1}\'  (Current: {2})'
                                                        .format(', '.join(self.alba_proxy_services), states, current_state)))
                time.sleep(1)
        return None

    def _set_proxies_state(self, state):
        """
        Sets the state of the proxy
        :param state: State of key
        :return: The state that was set
        """
        self._persistent.set(self._state_key, state)

    def _deploy_proxies(self):
        """
        Deploy a scrubbing proxy
        - Validates if a proxy is already present
        - Sets up a proxy consistently
        :return: None
        :rtype: NoneType
        """
        if 'pre_proxy_deployment' in self._test_hooks:
            self._test_hooks['pre_proxy_deployment'](self)

        self._logger.info(self._format_message('Checking for ALBA proxies {0} deployment'.format(', '.join(self.alba_proxy_services))))
        registered_users = self._register_proxy_usage()
        self._logger.info(self._format_message('Current registered users: {0}'.format(registered_users)))
        try:
            if len(registered_users) == 1:
                alba_pkg_name, alba_version_cmd = PackageFactory.get_package_and_version_cmd_for(component=PackageFactory.COMP_ALBA)
                # First to register, allowed to deploy the proxy
                self._logger.info(self._format_message('Deploying ALBA proxies {0}'.format(', '.join(self.alba_proxy_services))))
                # Check the proxy status - could be that it is removing
                self._set_proxies_state('deploying')
                scrub_proxy_configs = []
                with self._client_cluster_lock:
                    self._logger.info(self._format_message('Creating directory {0}'.format(self.scrub_directory)))
                    client = SSHClient(self.storagerouter, 'root', cached=False)  # Explicitly request a new connection here
                    client.dir_create(self.scrub_directory)
                    client.dir_chmod(self.scrub_directory, 0777)  # Celery task executed by 'ovs' user and should be able to write in it
                    machine_id = System.get_my_machine_id(client)
                    port_range = Configuration.get('/ovs/framework/hosts/{0}/ports|storagedriver'.format(machine_id))
                    ports = System.get_free_ports(selected_range=port_range, amount=len(self.alba_proxy_services), client=client)
                    scrub_config = Configuration.get('ovs/vpools/{0}/proxies/scrub/generic_scrub'.format(self.vpool.guid)).copy()
                    for alba_proxy_index, alba_proxy_service in enumerate(self.alba_proxy_services):
                        port = ports[alba_proxy_index]
                        scrub_proxy_config_key = self.scrub_config_key.format(alba_proxy_index)
                        scrub_proxy_config = scrub_config.copy()
                        scrub_proxy_config['port'] = port
                        scrub_proxy_config['transport'] = 'tcp'
                        scrub_proxy_configs.append(scrub_proxy_config)
                        Configuration.set(scrub_proxy_config_key, json.dumps(scrub_proxy_config, indent=4), raw=True)
                        params = {'VPOOL_NAME': self.vpool.name,
                                  'LOG_SINK': Logger.get_sink_path(alba_proxy_service),
                                  'CONFIG_PATH': Configuration.get_configuration_path(scrub_proxy_config_key),
                                  'ALBA_PKG_NAME': alba_pkg_name,
                                  'ALBA_VERSION_CMD': alba_version_cmd}
                        self._service_manager.add_service(name='ovs-albaproxy', params=params, client=client, target_name=alba_proxy_service)
                        self._service_manager.start_service(name=alba_proxy_service, client=client)

                        if 'post_single_proxy_deployment' in self._test_hooks:
                            self._test_hooks['post_single_proxy_deployment'](self, alba_proxy_service)

                        self._logger.info(self._format_message('Deployed ALBA proxy {0} (Config: {1})'.format(alba_proxy_service, scrub_proxy_config)))
                # Backend config is tied to the proxy, so only need to register while the proxy has to be deployed
                self._logger.info(self._format_message('Setting up backend config'))
                backend_config = copy.deepcopy(self.backend_connection_manager_config)
                if backend_config.get('backend_type') != 'MULTI':
                    scrub_proxy_config = scrub_proxy_configs[0]  # Only 1 proxy would be deployed
                    backend_config['alba_connection_host'] = '127.0.0.1'
                    backend_config['alba_connection_port'] = scrub_proxy_config['port']
                else:
                    # Iterate all proxy configs from the VPool and adjust the socket
                    proxy_config_template = None
                    for key in backend_config.copy().iterkeys():
                        # Proxy keys are currently set to to a stringified integer value
                        if key.isdigit():
                            # Remove all proxy configurations of the VPool to replace it with the scrubber ones
                            proxy_config = backend_config.pop(key)
                            if proxy_config_template is None:
                                proxy_config_template = proxy_config
                    # Build up config for our purposes
                    for index, scrub_proxy_config in enumerate(scrub_proxy_configs):
                        proxy_config = proxy_config_template.copy()
                        proxy_config.update({'alba_connection_host': '127.0.0.1',
                                             'alba_connection_port': scrub_proxy_config['port']})
                        backend_config[str(index)] = proxy_config
                # Copy backend connection manager information in separate key
                Configuration.set(self.backend_config_key, json.dumps({"backend_connection_manager": backend_config}, indent=4), raw=True)
                self._logger.info(self._format_message('Backend config was set up'))

                if 'post_proxy_deployment' in self._test_hooks:
                    self._test_hooks['post_proxy_deployment'](self)

                self._set_proxies_state('deployed')
            else:
                # Long polling for the status
                self._logger.info(self._format_message('Re-using existing proxy services {0}'.format(', '.join(self.alba_proxy_services))))
                self._logger.info(self._format_message('Waiting for proxy services {0} to be deployed by another worker'.format(', '.join(self.alba_proxy_services))))
                proxy_state = self._long_poll_proxy_state(states=['deployed', 'removed'])
                if proxy_state == 'removed':  # A different worker has tried to remove and might or might not have succeeded
                        raise RuntimeError(self._format_message('Proxy services {0} deployment failed with another worker'.format(', '.join(self.alba_proxy_services))))
                self._logger.info(self._format_message('Proxy services {0} was deployed'.format(', '.join(self.alba_proxy_services))))
        except Exception:
            message = '{0} - An error occurred deploying ALBA proxies {1}'.format(self._log, ', '.join(self.alba_proxy_services))
            self.error_messages.append(message)
            self._logger.exception(message)
            self._remove_proxies(force=True)
            raise  # No proxy could be set so no scrubbing could happen for this worker

    def _remove_proxies(self, force=False):
        """
        Removes the proxy that was used
        :param force: Force removal. This will skip all the check of registered user.
        Should be set to True when deployment failed to re-deploy the proxy by a different worker
        :return: None
        :rtype: None
        """
        proxy_users = self._unregister_proxy_usage()  # Always unregister the usage
        if force is False:
            if len(proxy_users) > 0:
                self._logger.info('{0} - Cannot remove services {1} as it is still in use by others'.format(self._log, ', '.join(self.alba_proxy_services)))
                return
        removal_errors = []
        try:
            # No longer using the proxy as we want to remove it
            self._set_proxies_state('removing')
            with self._client_cluster_lock:
                self._logger.info(self._format_message('Removing directory {0}'.format(self.scrub_directory)))
                client = SSHClient(self.storagerouter, 'root', cached=False)  # Explicitly ask for a new connection here
                client.dir_delete(self.scrub_directory)
                self._logger.info(self._format_message('Removing services {0}'.format(', '.join(self.alba_proxy_services))))
                for alba_proxy_index, alba_proxy_service in enumerate(self.alba_proxy_services):
                    proxy_scrub_config_key = self.scrub_config_key.format(alba_proxy_index)
                    try:
                        if self._service_manager.has_service(alba_proxy_service, client=client) is True:
                            if self._service_manager.get_service_status(name=alba_proxy_service, client=client) == 'active':
                                self._service_manager.stop_service(alba_proxy_service, client=client)
                            self._service_manager.remove_service(alba_proxy_service, client=client)
                            self._logger.info('{0} - Removed service {1}'.format(self._log, alba_proxy_service))
                    except Exception:
                        message = '{0} - Removing service {1} failed'.format(self._log, alba_proxy_service)
                        removal_errors.append(message)
                        self._logger.exception(message)
                    try:
                        if Configuration.exists(proxy_scrub_config_key):
                            Configuration.delete(proxy_scrub_config_key)
                    except Exception:
                        message = '{0} - Removing the config of service {1} failed'.format(self._log, alba_proxy_service)
                        removal_errors.append(message)
                        self._logger.exception(message)
            if len(removal_errors) > 0:
                message = '{0} - Errors while removing services {1}: \n - {2}'.format(self._log, ', '.join(self.alba_proxy_services), '\n - '.join(removal_errors))
                self._logger.error(message)
                raise RuntimeError(message)
            self._logger.info('{0} - Removed services {1}'.format(self._log, ', '.join(self.alba_proxy_services)))
        except Exception:
            message = '{0} - Removing services {1} failed'.format(self._log, ', '.join(self.alba_proxy_services))
            removal_errors.append(message)
            self._logger.exception(message)
            raise
        finally:
            # Not sure if this is the right call. Proxy deployment/removal errors should be looked after
            # This will cause the next proxy setup to fail as the service already exists and that one will attempt to clean up again
            self._set_proxies_state('removed')


class Scrubber(ScrubShared):
    """
    This class represents a scrub job being handled
    It will:
    - Divide the scrub work among all StorageRouters with a SCRUB partition
    - Create a job entry into ovs/framework/jobs/scrub
    - Executes scrub work for a given vDisk queue and vPool, based on scrub_info
      - Will re-use already deployed proxies
      - Keep internal track of items to scrub
    - Cleanup stale job entries
    """

    _KEY_LIFETIME = 7 * 24 * 60 * 60  # All job keys are kept for 7 days and after that the next scrubbing job will remove the outdated ones

    def __init__(self, vpool_guids=None, vdisk_guids=None, storagerouter_guid=None, manual=False, task_id=None):
        """
        :param vpool_guids: Guids of the vPools that need to be scrubbed completely
        :type vpool_guids: list
        :param vdisk_guids: Guids of the vDisks that need to be scrubbed
        :type vdisk_guids: list
        :param storagerouter_guid: Guid of the StorageRouter to execute the scrub work on
        :type storagerouter_guid: str
        :param manual: Indicator whether the execute_scrub is called manually or as scheduled task (automatically)
        :type manual: bool
        :param task_id: An ID for the current scrub task (this can be the current celery job id or None for a generated one)
        """
        # Validation
        if vdisk_guids is None:
            vdisk_guids = []
        if vpool_guids is None:
            vpool_guids = []
        if not isinstance(vpool_guids, list):
            raise ValueError('vpool_guids should be a list')
        if not isinstance(vdisk_guids, list):
            raise ValueError('vdisk_guids should be a list')
        if storagerouter_guid is not None and not isinstance(storagerouter_guid, basestring):
            raise ValueError('storagerouter_guid should be a str')

        if manual is False and (len(vpool_guids) > 0 or len(vdisk_guids) > 0):
            raise ValueError('When specifying vDisks or vPools, "manual" must be True')

        super(Scrubber, self).__init__(task_id or str(uuid.uuid4()))

        if os.environ.get('RUNNING_UNITTESTS') == 'True' and not ScrubShared._unittest_data['setup']:
            self.setup_for_unittests()

        self.task_id = task_id  # Be able to differentiate between directly executed ones for debugging purposes
        self.vdisk_guids = vdisk_guids
        self.vpool_guids = vpool_guids
        self.storagerouter_guid = storagerouter_guid
        self.manual = manual

        self._log = 'Scrubber {0}'.format(self.job_id)

        self.time_start = None
        self.time_end = None
        self.clients = self.build_clients()
        self.vpool_vdisk_map = self.generate_vpool_vdisk_map(vpool_guids=vpool_guids, vdisk_guids=vdisk_guids, manual=manual)
        self.scrub_locations = self.get_scrub_locations(self.storagerouter_guid)
        self.worker_contexts = self.get_worker_contexts()  # Could give off an outdated view but that would be picked up by the next scrub job

        # Scrubbing stack
        self.error_messages = []  # Keep track of all messages that might occur
        self.max_stacks_per_vpool = None
        self.stack_workers = []  # Unit tests can hook into this variable to do some fiddling
        self.stack_threads = []

    @staticmethod
    def setup_for_unittests():
        """
        Current mocks do not yet a System.get_my_storagerouter or anything related worker services
        This function will inject a mock so unittests can actually test the logic of the scrubber
        """
        # Setup System
        storagerouter = StorageRouterList.get_storagerouters()[0]
        System._machine_id['none'] = System._machine_id[storagerouter.ip]

        # Setup the worker service for all storagerouters
        service_name = 'ovs-workers'
        service_manager = ServiceFactory.get_manager()
        for storagerouter in StorageRouterList.get_storagerouters():
            client = SSHClient(storagerouter, 'root')
            if not service_manager.has_service(service_name, client):
                service_manager.add_service(service_name, client)
                service_manager.start_service(service_name, client)
        ScrubShared._unittest_data['setup'] = True

    def build_clients(self):
        """
        Builds SSHClients towards all StorageRouters
        :return: SSHClient mapped by storagerouter
        :rtype: dict((storagerouter, sshclient))
        """
        clients = {}
        with self._client_lock:
            for storagerouter in StorageRouterList.get_storagerouters():
                client = None
                tries = 0
                max_tries = 5
                while client is None:
                    tries += 1
                    if tries > max_tries:
                        self._logger.error(self._format_message('Assuming StorageRouter {0} is dead. Not scrubbing there'.format(storagerouter.ip)))
                        break
                    try:
                        # Requesting new client to avoid races (if the same worker would build the clients again)
                        client = SSHClient(storagerouter, username='root', timeout=30, cached=False)
                    except Exception:
                        self._logger.exception(self._format_message('Unable to connect to StorageRouter {0} - Retrying {1} more times before assuming it is down'.format(storagerouter.ip, max_tries - tries)))
                if client is not None:
                    clients[storagerouter] = client
        return clients

    def get_worker_contexts(self):
        """
        Retrieves information about the all workers (where it is executed and under what PID)
        This information is later used to check which data can be discarded (because of interrupted workers)
        :return: Information about the current workers
        :rtype: dict
        """
        workers_context = {}
        for storagerouter, client in self.clients.iteritems():
            worker_pid = 0
            worker_start = None
            try:
                # Retrieve the current start time of the process (used to create a unique key)
                # Output of the command:
                #                  STARTED   PID
                # Mon Jan 22 11:49:04 2018 22287
                worker_pid = self._service_manager.get_service_pid(name='ovs-workers', client=client)
                if worker_pid == 0:
                    self._logger.warning('The workers are down on StorageRouter {0}'.format(storagerouter.guid))
                else:
                    worker_start = self._service_manager.get_service_start_time(name='ovs-workers', client=client)
            except Exception:
                self._logger.exception(self._format_message('Unable to retrieve information about the worker'))
            workers_context[storagerouter] = {'storagerouter_guid': storagerouter.guid,
                                              'worker_pid': worker_pid,
                                              'worker_start': worker_start}
        if System.get_my_storagerouter() not in workers_context:
            raise ValueError(self._format_message('The context about the workers on this machine should be known'))
        return workers_context

    def execute_scrubbing(self):
        """
        Execute the scrubbing work
        Every vpool will have its own set of stacks to scrub. These stacks deploy scrubbing threads internally
        The number of stacks for every vpool is calculated based on the number of vpools to scrub in total ( 6+ -> 1/vpool, 6>x>=3 -> 2/vpool, 3> -> 3/vpool)
        :return: None
        :rtype: NoneType
        """
        self._logger.info(self._format_message('Executing scrub'))
        number_of_vpools = len(self.vpool_vdisk_map)
        if number_of_vpools >= 6:
            self.max_stacks_per_vpool = 1
        elif number_of_vpools >= 3:
            self.max_stacks_per_vpool = 2
        else:
            self.max_stacks_per_vpool = 5

        self.time_start = time.time()
        self.set_main_job_info()
        counter = 0
        vp_work_map = {}
        for vp, vdisks in self.vpool_vdisk_map.iteritems():
            logging_start = self._format_message('vPool {0}'.format(vp.name))
            # Verify amount of vDisks on vPool
            self._logger.info('{0} - Checking scrub work'.format(logging_start))
            stack_work_handler = StackWorkHandler(vpool=vp, vdisks=vdisks, worker_contexts=self.worker_contexts, job_id=self.job_id)
            vpool_queue = stack_work_handler.generate_save_scrub_work()
            vp_work_map[vp] = (vpool_queue, stack_work_handler)
            if vpool_queue.qsize() == 0:
                self._logger.info('{0} - No scrub work'.format(logging_start))
                continue
            stacks_to_spawn = min(self.max_stacks_per_vpool, len(self.scrub_locations))
            self._logger.info('{0} - Spawning {1} stack{2}'.format(logging_start, stacks_to_spawn, '' if stacks_to_spawn == 1 else 's'))
            for stack_number in xrange(stacks_to_spawn):
                scrub_target = self.scrub_locations[counter % len(self.scrub_locations)]
                stack_worker = StackWorker(queue=vpool_queue,
                                           vpool=vp,
                                           scrub_info=scrub_target,
                                           error_messages=self.error_messages,
                                           worker_contexts=self.worker_contexts,
                                           stack_work_handler=stack_work_handler,
                                           job_id=self.job_id,
                                           stacks_to_spawn=stacks_to_spawn,
                                           stack_number=stack_number)
                self.stack_workers.append(stack_worker)
                stack = Thread(target=stack_worker.deploy_stack_and_scrub,
                               args=())
                stack.start()
                self.stack_threads.append(stack)
                counter += 1

        if 'post_stack_worker_deployment' in self._test_hooks:
            self._test_hooks['post_stack_worker_deployment'](self)

        for thread in self.stack_threads:
            thread.join()

        # Update the job info
        self.time_end = time.time()
        self.set_main_job_info()

        self._cleanup_job_entries()

        if len(self.error_messages) > 0:
            try:
                self._clean_up_leftover_items(vp_work_map)
            except Exception as ex:
                self.error_messages.append(self._format_message('Exception while clearing remaining entries: {0}'.format(str(ex))))
            raise Exception(self._format_message('Errors occurred while scrubbing:\n  - {0}'.format('\n  - '.join(self.error_messages))))

    def _clean_up_leftover_items(self, vpool_work_map):
        """
        Cleans up leftover work items when scrubbing would have failed
        Doing this in the scrubber as the workers do not know if other workers have failed or not
        :param vpool_work_map: A mapping with which vpool did what work and the stackwork handler
        :type vpool_work_map: dict((ovs.dal.hybrids.vpool.VPool, tuple(queue.Queue, StackWorkHandler)
        :return: None
        :rtype: NoneType
        """
        for vpool, work_tools in vpool_work_map.iteritems():
            queue, stack_work_handler = work_tools
            if queue.qsize() > 0:
                self._logger.warning(self._format_message('Clearing remaining items for vpool {0}. The following items will be unregistered: \n - {1}'
                                                          .format(vpool.name, '\n - '.join(queue.queue))))
                while queue.qsize() > 0:
                    vdisk_guid = queue.get()
                    stack_work_handler.unregister_vdisk(vdisk_guid)

    def set_main_job_info(self):
        """
        Registers the current scrubbing job within Configuration
        This allows for better debugging / linking jobs
        :return: None
        :rtype: NoneType
        """
        # Validation
        if any(item is None for item in [self.max_stacks_per_vpool, self.time_start]):
            raise ValueError('Scrubbing has not been executed yet. Not registering the current job')

        job_key = '{0}/{1}/job_info'.format(self._SCRUB_KEY, self.job_id)
        job_info = {'scrub_locations': [self._covert_data_objects(x) for x in self.scrub_locations],
                    'task_id': self.task_id,
                    'max_stacks_per_vpool': self.max_stacks_per_vpool,
                    'vpool_vdisk_map': self._covert_data_objects(self.vpool_vdisk_map),
                    'time_start': self.time_start,
                    'time_end': self.time_end,
                    'worker_contexts': self._covert_data_objects(self.worker_contexts)}
        Configuration.set(job_key, json.dumps(job_info, indent=4), raw=True)

    @classmethod
    def generate_vpool_vdisk_map(cls, vpool_guids=None, vdisk_guids=None, manual=False):
        """
        Generates a mapping between the provided vpools and vdisks
        :param vpool_guids: Guids of the vPools
        :type vpool_guids: list
        :param vdisk_guids: Guids of the vdisks
        :type vdisk_guids: list
        :param manual: Indicator whether the execute_scrub is called manually or as scheduled task (automatically)
        :type manual: bool
        :return: The mapping
        :rtype: dict
        """
        if vdisk_guids is None:
            vdisk_guids = []
        if vpool_guids is None:
            vpool_guids = []
        if manual is True:
            vpool_vdisk_map = {}
            for vpool_guid in set(vpool_guids):
                vpool = VPool(vpool_guid)
                vpool_vdisk_map[vpool] = list(vpool.vdisks)
            for vdisk_guid in set(vdisk_guids):
                try:
                    vdisk = VDisk(vdisk_guid)
                    if vdisk.vpool not in vpool_vdisk_map:
                        vpool_vdisk_map[vdisk.vpool] = []
                    if vdisk not in vpool_vdisk_map[vdisk.vpool]:
                        vpool_vdisk_map[vdisk.vpool].append(vdisk)
                except ObjectNotFoundException:
                    cls._logger.warning('vDisk with guid {0} is no longer available. Skipping'.format(vdisk_guid))
        else:
            vpool_vdisk_map = dict((vpool, list(vpool.vdisks)) for vpool in VPoolList.get_vpools())
        return vpool_vdisk_map

    def get_scrub_locations(self, storagerouter_guid=None):
        """
        Retrieve all scrub locations
        :param storagerouter_guid: Guid of the StorageRouter to execute the scrub work on
        :type storagerouter_guid: str
        :raises: ValueError when no scrub locations could be found
        :return: Scrubbing location info (Example: [{'scrub_path': FOLDER, 'partition_guid': GUID, 'storagerouter': StorageRouter object}]
        :rtype: list[dict]
        """
        scrub_locations = []
        storagerouters = StorageRouterList.get_storagerouters() if storagerouter_guid is None else [StorageRouter(storagerouter_guid)]
        for storagerouter in storagerouters:
            if storagerouter not in self.clients:
                # StorageRouter is assumed to be dead so not using it as a scrubbing location
                continue
            scrub_partitions = storagerouter.partition_config.get(DiskPartition.ROLES.SCRUB, [])
            if len(scrub_partitions) == 0:
                continue
            try:
                for partition_guid in scrub_partitions:
                    partition = DiskPartition(partition_guid)
                    self._logger.info(self._format_message('Storage Router {0} has {1} partition at {2}'.format(storagerouter.ip, DiskPartition.ROLES.SCRUB, partition.folder)))
                    scrub_locations.append({'scrub_path': str(partition.folder),
                                            'partition_guid': partition.guid,
                                            'storagerouter': storagerouter})
            except UnableToConnectException:
                self._logger.warning(self._format_message('Storage Router {0} is not reachable'.format(storagerouter.ip)))
            except Exception:
                self._logger.exception(self._format_message('Could not retrieve worker information of Storage Router {0}'.format(storagerouter.ip)))

        if len(scrub_locations) == 0:
            raise ValueError('No scrub locations found, cannot scrub')
        return scrub_locations

    def _cleanup_job_entries(self):
        """
        Clean up job entries which have been stored longer than the _KEY_LIFETIME number of seconds
        :return: List of removed keys
        :rtype: list
        """
        removed_keys = []
        try:
            with volatile_mutex('scrubber_clean_entries', wait=30):
                for key in Configuration.list(self._SCRUB_KEY):
                    full_key = os.path.join(self._SCRUB_KEY, key)
                    job_info = Configuration.get('{0}/job_info'.format(full_key))
                    time_start = job_info.get('time_start')
                    time_end = job_info.get('time_end')
                    if time_start is None or (time_end is not None and time_end - time_start >= self._KEY_LIFETIME):
                        Configuration.delete(full_key)
                        removed_keys.append(full_key)
                if len(removed_keys) > 0:
                    self._logger.info(self._format_message('Cleaned up the following outdated scrub keys: {0}'.format('\n - '.join(removed_keys))))
        except NoLockAvailableException:
            self._logger.warning(self._format_message('Could not get the lock to clean entries'))
        except Exception:
            self._logger.exception(self._format_message('Unable to clear entries'))
        return removed_keys<|MERGE_RESOLUTION|>--- conflicted
+++ resolved
@@ -604,7 +604,7 @@
                         lease_interval = Configuration.get('/ovs/vpools/{0}/scrub/tweaks|locked_lease_interval'.format(self.vpool.guid), default=lease_interval)
 
                         # Register that the disk is being scrubbed
-                        log_path = LogHandler.get_sink_path('scrubber_{0}'.format(self.vpool.name), allow_override=True, forced_target_type='file')
+                        log_path = Logger.get_sink_path(source='scrubber_{0}'.format(self.vpool.name), forced_target_type=Logger.TARGET_TYPE_FILE)
                         location_data = {'scrub_directory': self.scrub_directory,
                                          'storagerouter_guid': self.storagerouter.guid,
                                          'log_path': log_path}
@@ -620,11 +620,7 @@
                                 for work_unit in work_units:
                                     res = locked_client.scrub(work_unit=work_unit,
                                                               scratch_dir=self.scrub_directory,
-<<<<<<< HEAD
-                                                              log_sinks=[Logger.get_sink_path(source='scrubber_{0}'.format(self.vpool.name), forced_target_type=Logger.TARGET_TYPE_FILE)],
-=======
                                                               log_sinks=[log_path],
->>>>>>> a457caf3
                                                               backend_config=Configuration.get_configuration_path(self.backend_config_key))
                                     locked_client.apply_scrubbing_result(scrubbing_work_result=res)
                                 if work_units:
