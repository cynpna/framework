--- conflicted
+++ resolved
@@ -8,11 +8,7 @@
 description = Core components for the Open vStorage product
 maintainer = OpenvStorage Support Team <support@openvstorage.com>
 
-<<<<<<< HEAD
-depends = alba, aptdaemon, arakoon >= 1.8, at, avahi-tools >= 0.6.31, libev >= 4.11-1, libvirt >= 1.1.1, libvirt-python >= 1.1.1, lsscsi >= 0.27-2, memcached >= 1.4.7, nfs-utils, ntp, openssh-server, protobuf-python, python >= 2.7.2, python-boto, python-devel >= 2.7.5, python-influxdb, python-inotify, python-ipython-console, python-kombu >= 2.5.16, python-memcached >= 1.47-2, python-paramiko, python-pip >= 1.4.1, python-pyudev, python-six, python-suds, rabbitmq-server >= 3.1.5, sshpass, sudo, openvpn, volumedriver-no-dedup-server
-=======
-depends = aptdaemon, python >= 2.7.2, python-pip >= 1.4.1, rabbitmq-server >= 3.1.5, python-memcached >= 1.47-2, memcached >= 1.4.7, volumedriver-no-dedup-server, arakoon >= 1.8, alba, lsscsi >= 0.27-2, libvirt >= 1.1.1, libvirt-python >= 1.1.1, python-devel >= 2.7.5, python-inotify, sudo, libev >= 4.11-1, python-boto, nfs-utils, python-suds, python-ipython-console, openssh-server, python-paramiko, python-kombu >= 2.5.16, python-six, protobuf-python, python-pyudev, sshpass, avahi-tools >= 0.6.31, openvpn, ntp, at, openvstorage-extensions >= 0.1.2, python-yaml
->>>>>>> d61ff559
+depends = alba, aptdaemon, arakoon >= 1.8, at, avahi-tools >= 0.6.31, libev >= 4.11-1, libvirt >= 1.1.1, libvirt-python >= 1.1.1, lsscsi >= 0.27-2, memcached >= 1.4.7, nfs-utils, ntp, openssh-server, protobuf-python, python >= 2.7.2, python-boto, python-devel >= 2.7.5, python-influxdb, python-inotify, python-ipython-console, python-kombu >= 2.5.16, python-memcached >= 1.47-2, python-paramiko, python-pip >= 1.4.1, python-pyudev, python-six, python-suds, python-yaml, rabbitmq-server >= 3.1.5, sshpass, sudo, openvpn, volumedriver-no-dedup-server
 
 dirs = ovs = opt/OpenvStorage/ovs, config/templates = opt/OpenvStorage/config/templates
 
